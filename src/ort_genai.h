--- conflicted
+++ resolved
@@ -5,7 +5,6 @@
 
 #include <memory>
 #include <stdexcept>
-#include <string_view>
 #include <vector>
 
 #if __cplusplus >= 202002L
@@ -16,8 +15,7 @@
 
 // GenAI C++ API
 //
-// This is a zero cost wrapper around the C API, and provides for a set of C++ classes with automatic resource
-// management
+// This is a zero cost wrapper around the C API, and provides for a set of C++ classes with automatic resource management
 
 /* A simple end to end example of how to generate an answer from a prompt:
  *
@@ -61,44 +59,6 @@
   }
 }
 
-struct OgaLoraManager {
- public:
-  explicit OgaLoraManager(OgaLoraManagerInternal* internal) noexcept : internal_(internal) {}
-
-  /// <summary>
-  /// Creates Lora adapter within a given model.
-  /// Initially it has no parameters. Use AddLoraAdapterParameter to add parameters.
-  /// </summary>
-  /// <param name="adapter_name">name of the the adapter to create</param>
-  /// <throws>std::runtime_error if the adapter already exists</throws>
-  void CreateAdapter(const std::string& adapter_name) {
-    OgaCheckResult(OgaCreateLoraAdapter(internal_, adapter_name.c_str()));
-  }
-
-  /// <summary>
-  /// Removes a Lora adapter from the model.
-  /// </summary>
-  /// <param name="adapter_name">name of the adapter</param>
-  /// <throws>std::runtime_error if the adapter is active</throws>
-  void RemoveAdapter(const std::string& adapter_name) {
-    OgaCheckResult(OgaRemoveLoraAdapter(internal_, adapter_name.c_str()));
-  }
-
-  /// <summary>
-  /// Adds a parameter to the Lora adapter that was created using CreateLoraAdapter().
-  /// </summary>
-  /// <param name="adapter_name">Existing adapter name</param>
-  /// <param name="param_name">name of the parameter to be created</param>
-  /// <param name="tensor">OgaTensor that points to a buffer with parameter data</param>
-  /// <throws>std::runtime_error if the adapter does not exist or the parameter already exists</throws>
-  void AddLoraAdapterParameter(const std::string& adapter_name, const std::string& param_name, OgaTensor& tensor) {
-    OgaCheckResult(OgaAddLoraParameter(internal_, adapter_name.c_str(), param_name.c_str(), &tensor));
-  }
-
- private:
-  OgaLoraManagerInternal* internal_;
-};
-
 struct OgaModel : OgaAbstract {
   static std::unique_ptr<OgaModel> Create(const char* config_path) {
     OgaModel* p;
@@ -112,16 +72,6 @@
     return std::unique_ptr<OgaSequences>(p);
   }
 
-  /// <summary>
-  /// Obtains a handle to a LoraManager class, that is owned by the model.
-  /// </summary>
-  /// <returns></returns>
-  OgaLoraManager GetLoraManager() {
-    OgaLoraManagerInternal* manager;
-    OgaCheckResult(OgaGetLoraManager(this, &manager));
-    return OgaLoraManager(manager);
-  }
-
   static void operator delete(void* p) { OgaDestroyModel(reinterpret_cast<OgaModel*>(p)); }
 };
 
@@ -141,14 +91,22 @@
     return std::unique_ptr<OgaSequences>(p);
   }
 
-  size_t Count() const { return OgaSequencesCount(this); }
-
-  size_t SequenceCount(size_t index) const { return OgaSequencesGetSequenceCount(this, index); }
-
-  const int32_t* SequenceData(size_t index) const { return OgaSequencesGetSequenceData(this, index); }
-
-#if __cplusplus >= 202002L
-  std::span<const int32_t> Get(size_t index) const { return {SequenceData(index), SequenceCount(index)}; }
+  size_t Count() const {
+    return OgaSequencesCount(this);
+  }
+
+  size_t SequenceCount(size_t index) const {
+    return OgaSequencesGetSequenceCount(this, index);
+  }
+
+  const int32_t* SequenceData(size_t index) const {
+    return OgaSequencesGetSequenceData(this, index);
+  }
+
+#if __cplusplus >= 202002L
+  std::span<const int32_t> Get(size_t index) const {
+    return {SequenceData(index), SequenceCount(index)};
+  }
 #endif
 
   static void operator delete(void* p) { OgaDestroySequences(reinterpret_cast<OgaSequences*>(p)); }
@@ -236,33 +194,12 @@
     OgaCheckResult(OgaGeneratorParamsSetModelInput(this, name, &tensor));
   }
 
-  void SetInputs(OgaNamedTensors& named_tensors) { OgaCheckResult(OgaGeneratorParamsSetInputs(this, &named_tensors)); }
+  void SetInputs(OgaNamedTensors& named_tensors) {
+    OgaCheckResult(OgaGeneratorParamsSetInputs(this, &named_tensors));
+  }
 
   void TryGraphCaptureWithMaxBatchSize(int max_batch_size) {
     OgaCheckResult(OgaGeneratorParamsTryGraphCaptureWithMaxBatchSize(this, max_batch_size));
-  }
-
-  /// <summary>
-  /// Sets active adapters
-  /// </summary>
-  void SetActiveAdapterNames(const std::vector<std::string>& adapters) {
-    std::vector<const char*> adapter_names;
-    for (const auto& adapter : adapters) {
-      adapter_names.push_back(adapter.c_str());
-    }
-    OgaCheckResult(OgaGeneratorParamsSetActiveAdapters(this, adapter_names.data(), adapter_names.size()));
-  }
-
-  /// <summary>
-  /// Sets active adapters
-  /// </summary>
-  void SetActiveAdapterNames(const std::vector<const char*>& adapter_names) {
-    OgaCheckResult(OgaGeneratorParamsSetActiveAdapters(this, adapter_names.data(), adapter_names.size()));
-  }
-
-  template <typename T, size_t N>
-  void SetActiveAdapterNames(T (&adapter_names)[N]) {
-    OgaCheckResult(OgaGeneratorParamsSetActiveAdapters(this, adapter_names, N));
   }
 
   static void operator delete(void* p) { OgaDestroyGeneratorParams(reinterpret_cast<OgaGeneratorParams*>(p)); }
@@ -275,18 +212,30 @@
     return std::unique_ptr<OgaGenerator>(p);
   }
 
-  bool IsDone() const { return OgaGenerator_IsDone(this); }
-
-  void ComputeLogits() { OgaCheckResult(OgaGenerator_ComputeLogits(this)); }
-
-  void GenerateNextToken() { OgaCheckResult(OgaGenerator_GenerateNextToken(this)); }
-
-  size_t GetSequenceCount(size_t index) const { return OgaGenerator_GetSequenceCount(this, index); }
-
-  const int32_t* GetSequenceData(size_t index) const { return OgaGenerator_GetSequenceData(this, index); }
-
-#if __cplusplus >= 202002L
-  std::span<const int32_t> GetSequence(size_t index) const { return {GetSequenceData(index), GetSequenceCount(index)}; }
+  bool IsDone() const {
+    return OgaGenerator_IsDone(this);
+  }
+
+  void ComputeLogits() {
+    OgaCheckResult(OgaGenerator_ComputeLogits(this));
+  }
+
+  void GenerateNextToken() {
+    OgaCheckResult(OgaGenerator_GenerateNextToken(this));
+  }
+
+  size_t GetSequenceCount(size_t index) const {
+    return OgaGenerator_GetSequenceCount(this, index);
+  }
+
+  const int32_t* GetSequenceData(size_t index) const {
+    return OgaGenerator_GetSequenceData(this, index);
+  }
+
+#if __cplusplus >= 202002L
+  std::span<const int32_t> GetSequence(size_t index) const {
+    return {GetSequenceData(index), GetSequenceCount(index)};
+  }
 #endif
 
   static void operator delete(void* p) { OgaDestroyGenerator(reinterpret_cast<OgaGenerator*>(p)); }
@@ -300,8 +249,7 @@
     return std::unique_ptr<OgaTensor>(p);
   }
 #endif
-  static std::unique_ptr<OgaTensor> Create(void* data, const int64_t* shape_dims, size_t shape_dims_count,
-                                           OgaElementType element_type) {
+  static std::unique_ptr<OgaTensor> Create(void* data, const int64_t* shape_dims, size_t shape_dims_count, OgaElementType element_type) {
     OgaTensor* p;
     OgaCheckResult(OgaCreateTensorFromBuffer(data, shape_dims, shape_dims_count, element_type, &p));
     return std::unique_ptr<OgaTensor>(p);
@@ -376,19 +324,14 @@
 
 struct OgaHandle {
   OgaHandle() = default;
-  ~OgaHandle() noexcept { OgaShutdown(); }
+  ~OgaHandle() noexcept {
+    OgaShutdown();
+  }
 };
 
 // Global Oga functions
 namespace Oga {
 
-<<<<<<< HEAD
-void SetLogBool(const char* name, bool value) { OgaCheckResult(OgaSetLogBool(name, value)); }
-
-void SetLogString(const char* name, const char* value) { OgaCheckResult(OgaSetLogString(name, value)); }
-
-void SetCurrentGpuDeviceId(int device_id) { OgaCheckResult(OgaSetCurrentGpuDeviceId(device_id)); }
-=======
 inline void SetLogBool(const char* name, bool value) {
   OgaCheckResult(OgaSetLogBool(name, value));
 }
@@ -400,7 +343,6 @@
 inline void SetCurrentGpuDeviceId(int device_id) {
   OgaCheckResult(OgaSetCurrentGpuDeviceId(device_id));
 }
->>>>>>> cb313b49
 
 inline int GetCurrentGpuDeviceId() {
   int device_id;
