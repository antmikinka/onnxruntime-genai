/*
 * Copyright (c) Microsoft Corporation. All rights reserved.
 * Licensed under the MIT License.
 */
package ai.onnxruntime.genai;

import java.nio.ByteBuffer;

/**
 * Represents the parameters used for generating sequences with a model.
 * Set the prompt using setInput, and any other search options using setSearchOption.
 */
public final class GeneratorParams implements AutoCloseable {
  private long nativeHandle = 0;
  private ByteBuffer tokenIdsBuffer;

  GeneratorParams(Model model) throws GenAIException {
    if (model.nativeHandle() == 0) {
      throw new IllegalStateException("model has been freed and is invalid");
    }

    nativeHandle = createGeneratorParams(model.nativeHandle());
  }

  /**
   * Set seach option with double value.
   *
   * @param optionName The option name.
   * @param value The option value.
   * @throws GenAIException
   */
  public void setSearchOption(String optionName, double value) throws GenAIException {
    if (nativeHandle == 0) {
      throw new IllegalStateException("Instance has been freed and is invalid");
    }

    setSearchOptionNumber(nativeHandle, optionName, value);
  }

  /**
   * Set search option with boolean value.
   *
   * @param optionName The option name.
   * @param value The option value.
   * @throws GenAIException
   */
  public void setSearchOption(String optionName, boolean value) throws GenAIException {
    if (nativeHandle == 0) {
      throw new IllegalStateException("Instance has been freed and is invalid");
    }

    setSearchOptionBool(nativeHandle, optionName, value);
  }

  /**
   * Add a Tensor as a model input.
   *
   * @param name Name of the model input the tensor will provide.
   * @param tensor Tensor to add.
   * @throws GenAIException If the call to the GenAI native API fails.
   */
  public void setInput(String name, Tensor tensor) throws GenAIException {
    if (nativeHandle == 0) {
      throw new IllegalStateException("Instance has been freed and is invalid");
    }

    if (tensor.nativeHandle() == 0) {
      throw new IllegalArgumentException("tensor has been freed and is invalid");
    }

    setModelInput(nativeHandle, name, tensor.nativeHandle());
  }

  /**
   * Add a NamedTensors as a model input.
   *
   * @param namedTensors NamedTensors to add.
   * @throws GenAIException If the call to the GenAI native API fails.
   */
  public void setInputs(NamedTensors namedTensors) throws GenAIException {
    if (nativeHandle == 0) {
      throw new IllegalStateException("Instance has been freed and is invalid");
    }

    if (namedTensors.nativeHandle() == 0) {
      throw new IllegalArgumentException("tensor has been freed and is invalid");
    }

    setInputs(nativeHandle, namedTensors.nativeHandle());
  }

  @Override
  public void close() {
    if (nativeHandle != 0) {
      destroyGeneratorParams(nativeHandle);
      nativeHandle = 0;
    }
  }

  long nativeHandle() {
    return nativeHandle;
  }

  static {
    try {
      GenAI.init();
    } catch (Exception e) {
      throw new RuntimeException("Failed to load onnxruntime-genai native libraries", e);
    }
  }

  private native long createGeneratorParams(long modelHandle) throws GenAIException;

  private native void destroyGeneratorParams(long nativeHandle);

  private native void setSearchOptionNumber(long nativeHandle, String optionName, double value)
      throws GenAIException;

  private native void setSearchOptionBool(long nativeHandle, String optionName, boolean value)
      throws GenAIException;

  private native void setModelInput(long nativeHandle, String inputName, long tensorHandle)
      throws GenAIException;

<<<<<<< HEAD
  private native void setInputs(long nativeHandle, long namedTensorsHandle)
      throws GenAIException;
=======
  private native void setInputs(long nativeHandle, long namedTensorsHandle) throws GenAIException;
>>>>>>> 44a8f22b
}<|MERGE_RESOLUTION|>--- conflicted
+++ resolved
@@ -122,10 +122,5 @@
   private native void setModelInput(long nativeHandle, String inputName, long tensorHandle)
       throws GenAIException;
 
-<<<<<<< HEAD
-  private native void setInputs(long nativeHandle, long namedTensorsHandle)
-      throws GenAIException;
-=======
   private native void setInputs(long nativeHandle, long namedTensorsHandle) throws GenAIException;
->>>>>>> 44a8f22b
 }