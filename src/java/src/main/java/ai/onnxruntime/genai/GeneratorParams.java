/*
 * Copyright (c) Microsoft Corporation. All rights reserved.
 * Licensed under the MIT License.
 */
package ai.onnxruntime.genai;

import java.nio.ByteBuffer;

/**
 * Represents the parameters used for generating sequences with a model. Set the prompt using
 * setInput, and any other search options using setSearchOption.
 */
public final class GeneratorParams implements AutoCloseable {
  private long nativeHandle = 0;
  private ByteBuffer tokenIdsBuffer;

  /**
   * Creates a GeneratorParams from the given model.
   *
   * @param model The model to use.
   * @throws GenAIException If the call to the GenAI native API fails.
   */
  public GeneratorParams(Model model) throws GenAIException {
    if (model.nativeHandle() == 0) {
      throw new IllegalStateException("model has been freed and is invalid");
    }

    nativeHandle = createGeneratorParams(model.nativeHandle());
  }

  /**
   * Set seach option with double value.
   *
   * @param optionName The option name.
   * @param value The option value.
<<<<<<< HEAD
   * @throws GenAIException
=======
   * @throws GenAIException If the call to the GenAI native API fails.
>>>>>>> 10932c11
   */
  public void setSearchOption(String optionName, double value) throws GenAIException {
    if (nativeHandle == 0) {
      throw new IllegalStateException("Instance has been freed and is invalid");
    }

    setSearchOptionNumber(nativeHandle, optionName, value);
  }

  /**
   * Set search option with boolean value.
   *
   * @param optionName The option name.
   * @param value The option value.
<<<<<<< HEAD
   * @throws GenAIException
=======
   * @throws GenAIException If the call to the GenAI native API fails.
>>>>>>> 10932c11
   */
  public void setSearchOption(String optionName, boolean value) throws GenAIException {
    if (nativeHandle == 0) {
      throw new IllegalStateException("Instance has been freed and is invalid");
    }

    setSearchOptionBool(nativeHandle, optionName, value);
  }

  /**
   * Add a Tensor as a model input.
   *
   * @param name Name of the model input the tensor will provide.
   * @param tensor Tensor to add.
   * @throws GenAIException If the call to the GenAI native API fails.
   */
  public void setInput(String name, Tensor tensor) throws GenAIException {
    if (nativeHandle == 0) {
      throw new IllegalStateException("Instance has been freed and is invalid");
    }

    if (tensor.nativeHandle() == 0) {
      throw new IllegalArgumentException("tensor has been freed and is invalid");
    }

    setModelInput(nativeHandle, name, tensor.nativeHandle());
  }

  /**
   * Add a NamedTensors as a model input.
   *
   * @param namedTensors NamedTensors to add.
   * @throws GenAIException If the call to the GenAI native API fails.
   */
  public void setInputs(NamedTensors namedTensors) throws GenAIException {
    if (nativeHandle == 0) {
      throw new IllegalStateException("Instance has been freed and is invalid");
    }

    if (namedTensors.nativeHandle() == 0) {
      throw new IllegalArgumentException("tensor has been freed and is invalid");
    }

    setInputs(nativeHandle, namedTensors.nativeHandle());
  }

  @Override
  public void close() {
    if (nativeHandle != 0) {
      destroyGeneratorParams(nativeHandle);
      nativeHandle = 0;
    }
  }

  long nativeHandle() {
    return nativeHandle;
  }

  static {
    try {
      GenAI.init();
    } catch (Exception e) {
      throw new RuntimeException("Failed to load onnxruntime-genai native libraries", e);
    }
  }

  private native long createGeneratorParams(long modelHandle) throws GenAIException;

  private native void destroyGeneratorParams(long nativeHandle);

  private native void setSearchOptionNumber(long nativeHandle, String optionName, double value)
      throws GenAIException;

  private native void setSearchOptionBool(long nativeHandle, String optionName, boolean value)
      throws GenAIException;

  private native void setModelInput(long nativeHandle, String inputName, long tensorHandle)
      throws GenAIException;

  private native void setInputs(long nativeHandle, long namedTensorsHandle) throws GenAIException;
}<|MERGE_RESOLUTION|>--- conflicted
+++ resolved
@@ -33,11 +33,7 @@
    *
    * @param optionName The option name.
    * @param value The option value.
-<<<<<<< HEAD
-   * @throws GenAIException
-=======
    * @throws GenAIException If the call to the GenAI native API fails.
->>>>>>> 10932c11
    */
   public void setSearchOption(String optionName, double value) throws GenAIException {
     if (nativeHandle == 0) {
@@ -52,11 +48,7 @@
    *
    * @param optionName The option name.
    * @param value The option value.
-<<<<<<< HEAD
-   * @throws GenAIException
-=======
    * @throws GenAIException If the call to the GenAI native API fails.
->>>>>>> 10932c11
    */
   public void setSearchOption(String optionName, boolean value) throws GenAIException {
     if (nativeHandle == 0) {
