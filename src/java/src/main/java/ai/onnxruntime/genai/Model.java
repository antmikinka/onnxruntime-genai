/*
 * Copyright (c) Microsoft Corporation. All rights reserved. Licensed under the MIT License.
 */
package ai.onnxruntime.genai;

/** An ORT GenAI model. */
public final class Model implements AutoCloseable {
  private long nativeHandle;

<<<<<<< HEAD
  /**
   * Construct a Model from folder path.
   *
   * @param modelPath The path of the GenAI model.
   * @throws GenAIException If the call to the GenAI native API fails.
   */
  public Model(String modelPath) throws GenAIException {
    nativeHandle = createModel(modelPath);
  }

  /**
   * Construct a Model from Config
   *
   * @param config The config to use.
   * @throws GenAIException If the call to the GenAI native API fails.
   */
  public Model(Config config) throws GenAIException {
    nativeHandle = createModelFromConfig(config.nativeHandle());
  }

=======
>>>>>>> 10932c11
  /**
   * Construct a Model from folder path.
   *
   * @param modelPath The path of the GenAI model.
   * @throws GenAIException If the call to the GenAI native API fails.
   */
  public Model(String modelPath) throws GenAIException {
    nativeHandle = createModel(modelPath);
  }

  /**
   * Construct a Model from the given Config.
   *
   * @param config The config to use.
   * @throws GenAIException If the call to the GenAI native API fails.
   */
  public Model(Config config) throws GenAIException {
    nativeHandle = createModelFromConfig(config.nativeHandle());
  }

  @Override
  public void close() {
    if (nativeHandle != 0) {
      destroyModel(nativeHandle);
      nativeHandle = 0;
    }
  }

  long nativeHandle() {
    return nativeHandle;
  }

  static {
    try {
      GenAI.init();
    } catch (Exception e) {
      throw new RuntimeException("Failed to load onnxruntime-genai native libraries", e);
    }
  }

  private native long createModel(String modelPath) throws GenAIException;

  private native long createModelFromConfig(long configHandle) throws GenAIException;

  private native void destroyModel(long modelHandle);
}<|MERGE_RESOLUTION|>--- conflicted
+++ resolved
@@ -7,29 +7,6 @@
 public final class Model implements AutoCloseable {
   private long nativeHandle;
 
-<<<<<<< HEAD
-  /**
-   * Construct a Model from folder path.
-   *
-   * @param modelPath The path of the GenAI model.
-   * @throws GenAIException If the call to the GenAI native API fails.
-   */
-  public Model(String modelPath) throws GenAIException {
-    nativeHandle = createModel(modelPath);
-  }
-
-  /**
-   * Construct a Model from Config
-   *
-   * @param config The config to use.
-   * @throws GenAIException If the call to the GenAI native API fails.
-   */
-  public Model(Config config) throws GenAIException {
-    nativeHandle = createModelFromConfig(config.nativeHandle());
-  }
-
-=======
->>>>>>> 10932c11
   /**
    * Construct a Model from folder path.
    *
