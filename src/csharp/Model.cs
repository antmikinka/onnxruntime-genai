// Copyright (c) Microsoft Corporation. All rights reserved.
// Licensed under the MIT License.

using System;
using System.Runtime.InteropServices;

namespace Microsoft.ML.OnnxRuntimeGenAI
{
    /// <summary>
    /// An ORT GenAI model.
    /// </summary>
    public class Model : IDisposable
    {
        private IntPtr _modelHandle;
        private bool _disposed = false;

        /// <summary>
        /// Construct a Model from the given path.
        /// <param name="modelPath">The path of the model.</param>
        /// <exception cref="OnnxRuntimeGenAIException">
        /// Thrown when the call to the GenAI native API fails.
        /// </exception>
        public Model(string modelPath)
        {
            Result.VerifySuccess(NativeMethods.OgaCreateModel(StringUtils.ToUtf8(modelPath), out _modelHandle));
        }

        /// <summary>
        /// Construct a Model from Config.
        /// <param name="config">The config to use.</param>
        /// <exception cref="OnnxRuntimeGenAIException">
        /// Thrown when the call to the GenAI native API fails.
        /// </exception>
        public Model(Config config)
        {
            Result.VerifySuccess(NativeMethods.OgaCreateModelFromConfig(config.Handle, out _modelHandle));
        }

        internal IntPtr Handle { get { return _modelHandle; } }

<<<<<<< HEAD
        /// <summary>
        /// Run the model to generate output sequences.
        /// <param name="generatorParams">The generator parameters.</param>
        /// <returns>
        /// The generated sequences.
        /// </returns>
        /// <exception cref="OnnxRuntimeGenAIException">
        /// Thrown when the call to the GenAI native API fails.
        /// </exception>
        public Sequences Generate(GeneratorParams generatorParams)
        {
            IntPtr nativeSequences = IntPtr.Zero;
            Result.VerifySuccess(NativeMethods.OgaGenerate(_modelHandle, generatorParams.Handle, out nativeSequences));
            return new Sequences(nativeSequences);
        }

=======
>>>>>>> c5745fd6
        ~Model()
        {
            Dispose(false);
        }

        public void Dispose()
        {
            Dispose(true);
            GC.SuppressFinalize(this);
        }

        protected virtual void Dispose(bool disposing)
        {
            if (_disposed)
            {
                return;
            }
            if (_modelHandle != IntPtr.Zero)
            {
                NativeMethods.OgaDestroyModel(_modelHandle);
                _modelHandle = IntPtr.Zero;
            }
            _disposed = true;
        }
    }
}<|MERGE_RESOLUTION|>--- conflicted
+++ resolved
@@ -38,25 +38,6 @@
 
         internal IntPtr Handle { get { return _modelHandle; } }
 
-<<<<<<< HEAD
-        /// <summary>
-        /// Run the model to generate output sequences.
-        /// <param name="generatorParams">The generator parameters.</param>
-        /// <returns>
-        /// The generated sequences.
-        /// </returns>
-        /// <exception cref="OnnxRuntimeGenAIException">
-        /// Thrown when the call to the GenAI native API fails.
-        /// </exception>
-        public Sequences Generate(GeneratorParams generatorParams)
-        {
-            IntPtr nativeSequences = IntPtr.Zero;
-            Result.VerifySuccess(NativeMethods.OgaGenerate(_modelHandle, generatorParams.Handle, out nativeSequences));
-            return new Sequences(nativeSequences);
-        }
-
-=======
->>>>>>> c5745fd6
         ~Model()
         {
             Dispose(false);
