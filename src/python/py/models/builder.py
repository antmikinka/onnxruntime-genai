# -------------------------------------------------------------------------
# Copyright (c) Microsoft Corporation.  All rights reserved.
# Licensed under the MIT License.  See License.txt in the project root for
# license information.
# --------------------------------------------------------------------------
# Modifications Copyright(C) 2024 Advanced Micro Devices, Inc. All rights reserved
"""
Run this script to create the desired ONNX model.
"""

from onnx import helper, numpy_helper, TensorProto, external_data_helper, save_model
from onnxruntime.quantization.matmul_4bits_quantizer import MatMul4BitsQuantizer, QuantFormat
from transformers import AutoConfig, AutoModelForCausalLM, AutoTokenizer, GenerationConfig
import numpy as np
import torch

import argparse
import gc
import json
import os
import textwrap


class Model:
    def __init__(self, config, io_dtype, onnx_dtype, ep, cache_dir, extra_options): 
        self.context_length = config.seq_length if hasattr(config, "seq_length") else config.max_position_embeddings
        self.original_context_length = config.original_max_position_embeddings if hasattr(config, "original_max_position_embeddings") else config.rope_scaling["original_max_position_embeddings"] if hasattr(config, "rope_scaling") and hasattr(config.rope_scaling, "original_max_position_embeddings") else self.context_length
        self.window_size = config.sliding_window if hasattr(config, "sliding_window") else -1  # default is -1 in GroupQueryAttention kernel
        self.intermediate_size = config.ffn_hidden_size if hasattr(config, "ffn_hidden_size") else config.intermediate_size
        self.hidden_size = config.hidden_size
        self.num_kv_heads = config.num_key_value_heads if hasattr(config, "num_key_value_heads") else config.multi_query_group_num if hasattr(config, "multi_query_group_num") else config.num_attention_heads
        self.num_attn_heads = config.num_attention_heads
        self.head_size = config.head_dim if hasattr(config, "head_dim") else config.hidden_size // config.num_attention_heads
        self.num_layers = int(extra_options["num_hidden_layers"]) if "num_hidden_layers" in extra_options else config.num_hidden_layers if hasattr(config, "num_hidden_layers") else config.num_layers
        self.vocab_size = config.vocab_size
        self.activation = config.hidden_activation if hasattr(config, "hidden_activation") and config.hidden_activation is not None else config.hidden_act

        self.model_name_or_path = config._name_or_path
        self.model_type = config.architectures[0]
        self.io_dtype = io_dtype      # {'fp16', 'fp32'}
        self.onnx_dtype = onnx_dtype  # {"int4", "fp16", "fp32"}
        self.quant_type = config.quantization_config["quant_method"] if hasattr(config, "quantization_config") else None
        self.adapter_path = extra_options.get("adapter_path", None)

        self.cache_dir = cache_dir
        self.filename = extra_options.get("filename", "model.onnx")
        self.hf_token = parse_hf_token(extra_options.get("hf_token", "true"))
        self.extra_options = extra_options

        self.inputs = []
        self.outputs = []
        self.initializers = []
        self.value_infos = []
        self.nodes = []

        # EP-specific variables
        self.ep = ep
        self.ep_attrs = {
            "cpu": {},
            "cuda": {
                "enable_cuda_graph": "1" if extra_options.get("enable_cuda_graph", False) else "0",        # "1" if the model is able to enable cuda graph, "0" otherwise
            },
            "rocm": {
                "tunable_op_enable": "1",
                "tunable_op_tuning_enable": "1",
            },
            "dml": {},
            "webgpu": {},
        }

        # Map input names to their types and shapes
        self.input_names = ["input_ids", "attention_mask", "position_ids"]
        self.input_types = {
            "input_ids": TensorProto.INT64,                                                                      # For standard models
            "attention_mask": TensorProto.INT64,                                                                 # For standard models
            "position_ids": TensorProto.INT64,                                                                   # For standard models
            "inputs_embeds": self.io_dtype,                                                                      # For standard models where you want to remove the embedding layer from the model (note that `inputs_embeds` is written this way to match Hugging Face format)
            "past_key_values.key": self.io_dtype,                                                                # For standard models (note that `past_key_values.key` is written this way to match Hugging Face format)
            "past_key_values.value": self.io_dtype,                                                              # For standard models (note that `past_key_values.value` is written this way to match Hugging Face format)
        }
        self.input_shapes = {
            "input_ids": ["batch_size", "sequence_length"],                                                      # For standard models
            "attention_mask": ["batch_size", "total_sequence_length"],                                           # For standard models
            "position_ids": ["batch_size", "sequence_length"],                                                   # For standard models
            "inputs_embeds": ["batch_size", "sequence_length", self.hidden_size],                                # For standard models where you want to remove the embedding layer from the model (note that `inputs_embeds` is written this way to match Hugging Face format)
            "past_key_values.key": ["batch_size", self.num_kv_heads, "past_sequence_length", self.head_size],    # For standard models (note that `past_key_values.key` is written this way to match Hugging Face format)
            "past_key_values.value": ["batch_size", self.num_kv_heads, "past_sequence_length", self.head_size],  # For standard models (note that `past_key_values.value` is written this way to match Hugging Face format)
        }
        self.exclude_embeds = extra_options.get("exclude_embeds", False)
        if self.exclude_embeds:
            self.input_names = [name.replace("input_ids", "inputs_embeds") for name in self.input_names]

        # Map output names to their types and shapes
        self.output_names = ["logits"]
        self.output_types = {
            "hidden_states": self.io_dtype,                                                                      # For standard models where you want to remove the language modeling head from the model (note that `hidden_states` is written this way to match Hugging Face format)
            "logits": self.io_dtype,                                                                             # For standard models
            "present.key": self.io_dtype,                                                                        # For standard models (note that `present.key` is written this way to match Hugging Face format)
            "present.value": self.io_dtype,                                                                      # For standard models (note that `present.value` is written this way to match Hugging Face format)
        }
        self.output_shapes = {
            "hidden_states": ["batch_size", "sequence_length", self.hidden_size],                                # For standard models where you want to remove the language modeling head from the model (note that `hidden_states` is written this way to match Hugging Face format)
            "logits": ["batch_size", "sequence_length", self.vocab_size],                                        # For standard models
            "present.key": ["batch_size", self.num_kv_heads, "total_sequence_length", self.head_size],           # For standard models (note that `present.key` is written this way to match Hugging Face format)
            "present.value": ["batch_size", self.num_kv_heads, "total_sequence_length", self.head_size],         # For standard models (note that `present.value` is written this way to match Hugging Face format)
        }
        self.exclude_lm_head = extra_options.get("exclude_lm_head", False)
        self.include_hidden_states = extra_options.get("include_hidden_states", False)
        if self.exclude_lm_head:
            self.output_names = [name.replace("logits", "hidden_states") for name in self.output_names]
        elif self.include_hidden_states:
            self.output_names = ["hidden_states"] + self.output_names

        # Store names of nodes already created
        self.node_names = set()

        # Map TensorProto dtypes to NumPy dtypes
        self.to_numpy_dtype = {
            TensorProto.INT8: np.uint8,
            TensorProto.INT32: np.int32,
            TensorProto.INT64: np.int64,
            TensorProto.FLOAT16: np.float16,
            TensorProto.FLOAT: np.float32,
        }

        # Map TensorProto dtypes to string dtypes
        self.to_str_dtype = {
            TensorProto.INT8: "TensorProto.INT8",
            TensorProto.INT32: "TensorProto.INT32",
            TensorProto.INT64: "TensorProto.INT64",
            TensorProto.FLOAT16: "TensorProto.FLOAT16",
            TensorProto.FLOAT: "TensorProto.FLOAT",
        }

        # Mask-specific variables
        # TODO: Reconcile differences between `seqlens_k` and `key_total_seq_lens` in the GroupQueryAttention and SparseAttention implementations. Ideally the same subgraph can be shared for both.
        self.mask_attrs = {
            "mask_name": "",            # Name of node that outputs 4D causal attention mask (used as add_qk in MultiHeadAttention)
            "seqlens_k": "",            # Sum of each row in attention mask - 1 (used as input to GroupQueryAttention)
            "total_seq_len": "",        # Size of total sequence length in attention mask (used as input to GroupQueryAttention and SparseAttention)
            "block_row_indices": "",    # Row indices of CSR format of block mask (used as input to SparseAttention)
            "block_col_indices": "",    # Col indices of CSR format of block mask (used as input to SparseAttention)
            "key_total_seq_lens": "",   # Sum of each row in attention mask (used as input to SparseAttention)
        }

        # Embedding-specific variables
        self.embed_attrs = {
            "scale": 1,                 # Scale value to multiply output of Embedding layer by
        }

        # LayerNorm-specific variables
        epsilon = config.rms_norm_eps if hasattr(config, "rms_norm_eps") else 1e-06
        self.layernorm_attrs = {
            "simple": True,             # Use SimplifiedLayerNorm/SkipSimplifiedLayerNorm vs. LayerNorm/SkipLayerNorm
            "first_layernorm": True,    # 1st LayerNorm = LayerNorm, then SkipLayerNorm for all subsequent LayerNorms
            "last_layernorm": False,    # Last LayerNorm = SkipLayerNorm with only output 0 (no output 3)
            "root_input": "",           # Root input from parent node for LayerNorm and SkipLayerNorm
            "skip_input": "",           # Skip input from parent node for SkipLayerNorm
            "output_0": "",             # Output 0 for LayerNorm and SkipLayerNorm
            "output_3": "",             # Output 3 for SkipLayerNorm
            "add_offset": 0,            # Offset value for LayerNorm weight
            "epsilon": epsilon,         # Epsilon value to avoid `sqrt(0)` in LayerNorm
        }

        # MatMul-specific variables
        is_lora = hasattr(config, "peft_type") and config.peft_type == "LORA"
        self.matmul_attrs = {
            "use_lora": is_lora,        # Use LoRA/QLoRA format
        }

        # RotaryEmbedding-specific variables
        position_scale = config.rope_position_scale if hasattr(config, "rope_position_scale") else 1
        partial_rotary_factor = config.partial_rotary_factor if hasattr(config, "partial_rotary_factor") else 1.0
        rotemb_dim = int(self.head_size * partial_rotary_factor) if partial_rotary_factor != 1.0 else 0
        rope_theta = config.rope_theta if hasattr(config, "rope_theta") else config.rope_embedding_base if hasattr(config, "rope_embedding_base") else 10000
        self.rotemb_attrs = {
            "create_rotary_embedding_caches": True,          # Create cos/sin caches for rotary embeddings
            "cache_length": self.context_length,             # Cache length to use when creating cos/sin caches for rotary embeddings
            "theta": rope_theta,                             # Base value if calculating cos/sin caches from scratch
            "partial_rotary_factor": partial_rotary_factor,  # Factor for partial rotary embeddings
            "interleaved": 0,                                # Interleave the rotary embeddings (e.g. [0, 0, 0, 1, 1, 1] to [0, 1, 0, 1, 0, 1], RotaryEmbedding kernel expects a default value of 0)
            "rotary_embedding_dim": rotemb_dim,              # For partial rotary embeddings (RotaryEmbedding kernel expects a default value of 0)
            "rescale_factors": 1,                            # Rescale factors when calculating `inv_freq` in rotary embeddings
            "t_dtype": torch.int64,                          # Torch dtype when calculating `t` in rotary embeddings
            "position_scale": position_scale,                # Scale value when calculating `t` in rotary embeddings
            "mscale": 1,                                     # Magnitude scaling factor when scaling `emb.cos()/emb.sin()` in rotary embeddings
            "mscale_policy": "",                             # Magnitude scaling policy when scaling `emb.cos()/emb.sin()` in rotary embeddings
        }
        if hasattr(config, "rope_scaling") and config.rope_scaling is not None:
            if "short_factor" in config.rope_scaling:
                # For models with multiple rotary embedding caches (e.g. Phi-3 mini 128K)
                self.rotemb_attrs["mscale_policy"] = config.rope_scaling["type"]
                short_factor = torch.tensor(config.rope_scaling["short_factor"], dtype=torch.float32)
                long_factor = torch.tensor(config.rope_scaling["long_factor"], dtype=torch.float32)

                short_mscale = config.rope_scaling["short_mscale"] if "short_mscale" in config.rope_scaling else 0
                long_mscale = config.rope_scaling["long_mscale"] if "long_mscale" in config.rope_scaling else 0
                short_mscale = short_mscale if short_mscale > 0 else self.make_mscale(self.context_length / self.original_context_length)
                long_mscale = long_mscale if long_mscale > 0 else self.make_mscale(self.context_length / self.original_context_length)

                self.rotemb_attrs["multi_cache"] = {
                    "short_factor": short_factor,                # Short factor when calculating `inv_freq` in rotary embeddings
                    "long_factor": long_factor,                  # Long factor when calculating `inv_freq` in rotary embeddings
                    "short_mscale": short_mscale,                # Magnitude scaling for short factor when scaling `emb.cos()/emb.sin()` in rotary embeddings
                    "long_mscale": long_mscale,                  # Magnitude scaling for long factor when scaling `emb.cos()/emb.sin()` in rotary embeddings
                }
            elif "low_freq_factor" in config.rope_scaling:
                # For models that rescale `inv_freq` using `low_freq_factor` and `high_freq_factor` (e.g. LLaMA-3.1)
                factor = config.rope_scaling["factor"] if "factor" in config.rope_scaling else 0
                low_freq_factor = config.rope_scaling["low_freq_factor"] if "low_freq_factor" in config.rope_scaling else 0
                high_freq_factor = config.rope_scaling["high_freq_factor"] if "high_freq_factor" in config.rope_scaling else 0
                self.rotemb_attrs["rescale_inv_freq"] = {
                    "factor": factor,                            # Scale factor when calculating `new_freq` in rotary embeddings
                    "low_freq_factor": low_freq_factor,          # Low freq factor when calculating `low_freq_wavelen` in rotary embeddings
                    "high_freq_factor": high_freq_factor,        # High freq factor when calculating `high_freq_wavelen` in rotary embeddings
                }

        # Attention-specific variables (MHA, GQA, GQA + Rot.Emb., etc.)
        softcap = config.attn_logit_softcapping if hasattr(config, "attn_logit_softcapping") else 0.0  # default is 0.0 in GroupQueryAttention kernel

        # Block-sparse attention-specific variables
        sparse_block_size = config.blocksparse_block_size if hasattr(config, "blocksparse_block_size") else 0
        kernel_block_size = config.blocksparse_triton_kernel_block_size if hasattr(config, "blocksparse_triton_kernel_block_size") else 0
        local_blocks = config.blocksparse_num_local_blocks if hasattr(config, "blocksparse_num_local_blocks") else 0
        vert_block_stride = config.blocksparse_vert_stride if hasattr(config, "blocksparse_vert_stride") else 0
        homo_head = config.blocksparse_homo_head_pattern if hasattr(config, "blocksparse_homo_head_pattern") else False
        self.attention_attrs = {
            "q_path": "",                                    # Q path to attention
            "k_path": "",                                    # K path to attention
            "v_path": "",                                    # V path to attention
            "op_type": "MultiHeadAttention",                 # Attention op to use
            "scale": 1 / np.sqrt(self.head_size),            # Scale value after calculating Q x K' in attention
            "softcap": softcap,                              # Softcap value to prevent values from exploding in attention
            "use_rotemb_in_attn": False,                     # Use rotary embeddings within attention (instead of a separate RotaryEmbedding op)
            "use_packed_matmul": False,                      # Use packed MatMul (instead of 3 separate MatMuls for Q/K/V)
            "block_sparse": {                                # Block-sparse attention-specific variables
                "sparse_block_size": sparse_block_size,      # Sparse block size for SparseAttention op
                "kernel_block_size": kernel_block_size,      # Kernel block size for sparse attention
                "local_blocks": local_blocks,                # Number of local blocks for sparse attention
                "vert_stride": vert_block_stride,            # Vertical stride to use for sparse attention
                "homo_head": homo_head,                      # Use homo head pattern for sparse attention
            }
        }
        valid_gqa_configurations = [
            ("cpu", TensorProto.FLOAT),
            ("cuda", TensorProto.FLOAT16),
            ("rocm", TensorProto.FLOAT16),
            ("dml", TensorProto.FLOAT16),
            ("webgpu", TensorProto.FLOAT16),
            ("webgpu", TensorProto.FLOAT),
        ]
        if (self.ep, self.io_dtype) in valid_gqa_configurations:
            # Change model settings for GroupQueryAttention
            self.attention_attrs["op_type"] = "GroupQueryAttention"
            print("GroupQueryAttention (GQA) is used in this model.")

            # DML doesn't support packed Q/K/V for GQA yet
            # Packed MatMul with LoRA/QLoRA is not currently supported
            self.attention_attrs["use_packed_matmul"] = self.ep not in ["dml", "webgpu"] and not self.matmul_attrs["use_lora"]

            # GQA + Rot.Emb. does not require `position ids` as input
            if self.ep not in ["dml", "webgpu"]:
                self.attention_attrs["use_rotemb_in_attn"] = True
                self.input_names.remove("position_ids")

        self.past_present_share_buffer = self.attention_attrs["op_type"] == "GroupQueryAttention"

        # MLP-specific variables
        self.mlp_attrs = {
            "use_proj": True,           # Use projection style for MLP (GateProj/UpProj/DownProj)
            "use_fc": False,            # Use fully-connected style for MLP (FC1/FC2)
            "output_0": "",             # Output 0 for MLP layer
        }

        # MoE-specific variables
        num_experts = config.num_experts if hasattr(config, "num_experts") else 1
        self.moe_attrs = {
            "num_experts": num_experts,                       # Number of experts in MoE layer
            "top_k": 1,                                       # Number of experts to select in MoE layer
            "activation_type": "relu",                        # Activation function for MoE layer
            "normalize_routing_weights": False,               # Normalize routing weights in MoE layer
            "use_sparse_mixer": False,                        # Use SparseMixer in MoE layer. Used in Phi3 MoE
            "use_int4": True,                                 # Use INT4 quantization in MoE layer, otherwise use INT8
        }

        # LM head-specific variables
        self.lm_head_attrs = {
            "scale": 1,                 # Scale value to multiply output of LM head by
            "mask": None,               # LM head mask for tokens in the vocabulary
        }
        if hasattr(config, "dummy_token_indices"):
            # Create LM head mask for tokens in the vocabulary
            dummy_tokens_mask = torch.zeros(self.vocab_size).bool()
            dummy_tokens_mask[config.dummy_token_indices] = True
            self.lm_head_attrs["mask"] = dummy_tokens_mask

        # Quantization-specific variables (INT4, INT8, etc.)
        self.quant_attrs = {
            "int2": {
                "accuracy_level": int(extra_options.get("int2_accuracy_level", 0)),   # Default is 0 for non-QDQ formats, default is 4 for QDQ formats
                "block_size": int(extra_options.get("int2_block_size", 32)),
                "is_symmetric": extra_options.get("int2_is_symmetric", True),
                "op_types_to_quantize": extra_options.get("int2_op_types_to_quantize", ("MatMul", )),
            },
            "int4": {
                "accuracy_level": int(extra_options.get("int4_accuracy_level", 4 if self.ep == "cpu" else 0)),   # Default is 0 for non-QDQ formats, default is 4 for QDQ formats
                "block_size": int(extra_options.get("int4_block_size", 32)),
                "is_symmetric": extra_options.get("int4_is_symmetric", True),
                "op_types_to_quantize": extra_options.get("int4_op_types_to_quantize", ("MatMul", )),
            },
            "use_qdq": extra_options.get("use_qdq", False),           # Use QDQ format
        }
        if self.quant_type is not None:
            # Create quantized attributes from quantization config
            self.quant_attrs["bits"] = config.quantization_config["bits"]
            self.quant_attrs["group_size"] = config.quantization_config["group_size"]
            self.quant_attrs["use_g_idx"] = config.quantization_config["desc_act"] if "desc_act" in config.quantization_config else False

    def make_genai_config(self, model_name_or_path, extra_kwargs, out_dir):
        try:
            config = GenerationConfig.from_pretrained(model_name_or_path, token=self.hf_token, trust_remote_code=True, **extra_kwargs)
        except:
            config = AutoConfig.from_pretrained(model_name_or_path, token=self.hf_token, trust_remote_code=True, **extra_kwargs)

        inputs = dict(zip(self.input_names, self.input_names))
        inputs.update({
            "past_key_names": "past_key_values.%d.key",
            "past_value_names": "past_key_values.%d.value",
        })
        outputs = dict(zip(self.output_names, self.output_names))
        outputs.update({
            "present_key_names": "present.%d.key",
            "present_value_names": "present.%d.value",
        })
        if "hidden_states" in outputs:
            # Remove 'hidden_states' from 'outputs' entry in config since ORT GenAI doesn't use it
            del outputs["hidden_states"]

        genai_config = {
            "model": {
                "bos_token_id": config.bos_token_id if hasattr(config, "bos_token_id") and config.bos_token_id != None else 1,  # config.bos_token_id not present in ChatGLM model configs.
                "context_length": self.context_length,
                "decoder": {
                    "session_options" : {
                        "log_id": "onnxruntime-genai",
                        "provider_options" : [],
                    },
                    "filename": self.filename,
                    "head_size": self.head_size,
                    "hidden_size": self.hidden_size,
                    "inputs": inputs,
                    "outputs": outputs,
                    "num_attention_heads": self.num_attn_heads,
                    "num_hidden_layers": self.num_layers,
                    "num_key_value_heads": self.num_kv_heads,
                },
                "eos_token_id": config.eos_token_id,
                "pad_token_id": config.pad_token_id if hasattr(config, "pad_token_id") and config.pad_token_id is not None else config.eos_token_id[0] if isinstance(config.eos_token_id, list) else config.eos_token_id,
                "type": self.model_type[ : self.model_type.find("For")].lower(),
                "vocab_size": self.vocab_size,
            },
            "search": {
                "diversity_penalty": config.diversity_penalty if hasattr(config, "diversity_penalty") else 0.0,
                "do_sample": config.do_sample if hasattr(config, "do_sample") else False,
                "early_stopping": True,
                "length_penalty": config.length_penalty if hasattr(config, "length_penalty") else 1.0,
                "max_length": self.context_length,
                "min_length": 0,
                "no_repeat_ngram_size": config.no_repeat_ngram_size if hasattr(config, "no_repeat_ngram_size") else 0,
                "num_beams": config.num_beams if hasattr(config, "num_beams") else 1,
                "num_return_sequences": config.num_return_sequences if hasattr(config, "num_return_sequences") else 1,
                "past_present_share_buffer": False if "config_only" in self.extra_options else self.past_present_share_buffer,
                "repetition_penalty": config.repetition_penalty if hasattr(config, "repetition_penalty") else 1.0,
                "temperature": config.temperature if hasattr(config, "temperature") else 1.0,
                "top_k": 1,
                "top_p": config.top_p if hasattr(config, "top_p") else 1.0,
            },
        }

        if self.ep != "cpu":
            ep_options = { self.ep : self.ep_attrs[self.ep] }
            genai_config["model"]["decoder"]["session_options"]["provider_options"].append(ep_options)

        if self.extra_options.get("include_prompt_templates", False):
            prompt_templates = self._get_prompt_templates(model_name_or_path, extra_kwargs)
            if prompt_templates is not None:
                genai_config["model"]["prompt_templates"] = prompt_templates

        print(f"Saving GenAI config in {out_dir}")
        with open(os.path.join(out_dir,"genai_config.json"), "w") as f:
            json.dump(genai_config, f, indent=4)

    def save_processing(self, model_name_or_path, extra_kwargs, out_dir):
        tokenizer = AutoTokenizer.from_pretrained(model_name_or_path, token=self.hf_token, trust_remote_code=True, **extra_kwargs)
        print(f"Saving processing files in {out_dir} for GenAI")
        tokenizer.save_pretrained(out_dir)

    def _get_prompt_templates(self, hf_name, extra_kwargs):
        try:
            # disable end of sentence padding with eos_token=None
            tokenizer = AutoTokenizer.from_pretrained(hf_name, token=self.hf_token, trust_remote_code=True, eos_token=None, **extra_kwargs)
            system_template = tokenizer.apply_chat_template([{'role': 'system', 'content': '{Content}'}], tokenize=False)
            system_user_template = tokenizer.apply_chat_template([{'role': 'system', 'content': '{Content}'}, {'role': 'user', 'content': '{Content}'}], tokenize=False)
            system_user_assistant_template = tokenizer.apply_chat_template([{'role': 'system', 'content': '{Content}'}, {'role': 'user', 'content': '{Content}'}, {'role': 'assistant', 'content': '{Content}'}], tokenize=False)
            assert system_user_template.startswith(system_template), "Chat templates may contain padding tokens, leading to incorrect prompt templates"
            assert system_user_assistant_template.startswith(system_user_template), "Chat templates may contain padding tokens, leading to incorrect prompt templates"
            user_template = system_user_template[len(system_template):]
            assistant_template = system_user_assistant_template[len(system_user_template):]
            prompt_template = system_user_assistant_template[len(system_template):]
            prompt_template = prompt_template[:prompt_template.rfind('{Content}')]
            templates = {
                "system": system_template,
                "user": user_template,
                "assistant": assistant_template,
                "prompt": prompt_template
            }
            return templates 
        except Exception as e:
            print(f"Failed to get prompt templates. Error: {e}")
            return None
        
    def save_model(self, out_dir):
        print(f"Saving ONNX model in {out_dir}")
        gc.collect()

        # Create ONNX model
        model = helper.make_model(
            opset_imports=[self.clear_field(helper.make_operatorsetid('', 21 if self.quant_attrs["use_qdq"] else 14), 'domain'), helper.make_operatorsetid('com.microsoft', 1)],
            ir_version=7,
            producer_name="onnxruntime-genai",
            producer_version="0.0.0",
            graph=self.make_graph(
                name="main_graph",
                inputs=self.inputs,
                outputs=self.outputs,
                initializer=self.initializers,
                value_info=self.value_infos,
                nodes=self.nodes,
            )
        )

        # Load external data into ONNX model
        external_data_helper.load_external_data_for_model(model, self.cache_dir)

        # Delete external data files on disk before re-saving
        for path in os.listdir(self.cache_dir):
            if path.endswith(".bin"):
                os.remove(os.path.join(self.cache_dir, path))

        # Delete temporary cache dir if empty
        if len(os.listdir(self.cache_dir)) == 0:
            os.rmdir(self.cache_dir)

        # Quantize ONNX model to desired precision
        # TODO: Replace by quantizing the MatMuls as they are created
        already_quantized_in_qdq_format = self.quant_type is not None and self.quant_attrs["use_qdq"]  # Skip quantizing `MatMul` in `DequantizeLinear --> Transpose --> MatMul` path
        if self.onnx_dtype == "int2" and not already_quantized_in_qdq_format:
            model = self.to_int2(model)
        if self.onnx_dtype == "int4" and not already_quantized_in_qdq_format:
            model = self.to_int4(model)

        # Save ONNX model with only one external data file and delete any existing duplicate copies
        out_path = os.path.join(out_dir, self.filename)
        data_path = os.path.join(out_dir, os.path.basename(out_path) + ".data")
        if os.path.exists(out_path):
            print(f"Overwriting {out_path}")
            os.remove(out_path)
        if os.path.exists(data_path):
            print(f"Overwriting {data_path}")
            os.remove(data_path)

        save_model(
            model,
            out_path,
            save_as_external_data=True,
            all_tensors_to_one_file=True,
            location=os.path.basename(data_path),
            size_threshold=0,
            convert_attribute=False,
        )

    def to_int2(self, model):
        quant = MatMul4BitsQuantizer(
            model=model,
            bits=2,
            block_size=self.quant_attrs["int2"]["block_size"],
            is_symmetric=self.quant_attrs["int2"]["is_symmetric"],
            accuracy_level=self.quant_attrs["int2"]["accuracy_level"],
            nodes_to_exclude=[],
            quant_format=QuantFormat.QDQ if self.quant_attrs["use_qdq"] else QuantFormat.QOperator,
            op_types_to_quantize=self.quant_attrs["int2"]["op_types_to_quantize"],
        )
        quant.process()
        return quant.model.model

    def to_int4(self, model):
        quant = MatMul4BitsQuantizer(
            model=model,
            bits=4,
            block_size=self.quant_attrs["int4"]["block_size"],
            is_symmetric=self.quant_attrs["int4"]["is_symmetric"],
            accuracy_level=self.quant_attrs["int4"]["accuracy_level"],
            nodes_to_exclude=[],
            quant_format=QuantFormat.QDQ if self.quant_attrs["use_qdq"] else QuantFormat.QOperator,
            op_types_to_quantize=self.quant_attrs["int4"]["op_types_to_quantize"],
        )
        quant.process()
        return quant.model.model

    def clear_field(self, proto, field):
        proto.ClearField(field)
        return proto

    def order_repeated_field(self, repeated_proto, key_name, order):
        order = list(order)
        repeated_proto.sort(key=lambda x: order.index(getattr(x, key_name)))

    def make_external_tensor(self, np_data, name, unpack_int4=False, **kwargs):
        tensor = numpy_helper.from_array(np_data)
        tensor.name = name

        filename = f"{name}.bin"
        external_data_helper.set_external_data(tensor, location=filename)
        with open(os.path.join(self.cache_dir, filename), "wb") as f:
            f.write(tensor.raw_data)
        tensor.ClearField("raw_data")
        tensor.data_location = TensorProto.EXTERNAL

        if unpack_int4 and self.onnx_dtype == 'int4':
            tensor.data_type = TensorProto.UINT4
            tensor.dims[-1] *= 2

        # unpack_int2?
        if unpack_int4 and self.onnx_dtype == 'int2':
            # TODO: no need to depend on the onnx_dtype
            tensor.data_type = TensorProto.UINT4
            tensor.dims[-1] *= 4

        self.initializers.append(tensor)

    def make_node(self, op_type, inputs, outputs, name=None, doc_string=None, domain=None, **kwargs):
        # Save any constants as nodes
        for input_name in inputs:
            if input_name.startswith("/model/constants") and input_name not in self.node_names:
                self.make_constant(input_name)

        # Make node only if it does not already exist
        if name not in self.node_names:
            node = helper.make_node(op_type, inputs, outputs, name, doc_string, domain, **kwargs)
            if doc_string == '':
                node.doc_string = ''
            self.order_repeated_field(node.attribute, 'name', kwargs.keys())
            self.nodes.append(node)
            self.node_names.add(name)

        # Note:
        #
        # The above approach allows functions that make similar subgraphs with the same naming schema
        # to share existing nodes without needing to know whether the nodes already exist or not
        # (e.g. attention mask subgraphs).
        #
        # This means that the nodes can be created in those functions regardless of their actual
        # status in the graph. The above checks can then decide whether the proposed node actually
        # needs to be added into the graph or not.

    def make_value_info(self, name, dtype, shape):
        value_info = helper.make_tensor_value_info(name, dtype, shape=shape)
        self.value_infos.append(value_info)

    def make_graph(self, *args, doc_string=None, **kwargs):
        graph = helper.make_graph(*args, doc_string=doc_string, **kwargs)
        if doc_string == '':
            graph.doc_string = ''
        return graph

    def make_inputs_and_outputs(self):
        # Add model-specific inputs to list of model inputs
        inputs = []
        for name in self.input_names:
            dtype = self.input_types[name]
            shape = self.input_shapes[name]
            inputs.append(helper.make_tensor_value_info(name, dtype, shape=shape))

        # Add model-specific outputs to list of model outputs
        outputs = []
        for name in self.output_names:
            dtype = self.output_types[name]
            shape = self.output_shapes[name]
            outputs.append(helper.make_tensor_value_info(name, dtype, shape=shape))

        # Add KV cache to inputs and outputs
        for i in range(self.num_layers):
            # Add KV cache to inputs
            key_name = f"past_key_values.{i}.key"
            inputs.append(helper.make_tensor_value_info(key_name, self.input_types["past_key_values.key"], shape=self.input_shapes["past_key_values.key"]))
            value_name = f"past_key_values.{i}.value"
            inputs.append(helper.make_tensor_value_info(value_name, self.input_types["past_key_values.value"], shape=self.input_shapes["past_key_values.value"]))

            # Add KV cache to outputs
            key_name = f"present.{i}.key"
            outputs.append(helper.make_tensor_value_info(key_name, self.output_types["present.key"], shape=self.output_shapes["present.key"]))
            value_name = f"present.{i}.value"
            outputs.append(helper.make_tensor_value_info(value_name, self.output_types["present.value"], shape=self.output_shapes["present.value"]))

        self.inputs = inputs
        self.outputs = outputs

    def make_constant(self, name):
        # Make constant ops for 0, 1, 2, 3, etc.
        # Format of name is "/model/constants/{dtype}/{shape}/{num}"
        path = name.split("/")
        onnx_dtype, dims, num = eval(path[-3]), path[-2], eval(path[-1])
        np_dtype = self.to_numpy_dtype[onnx_dtype]
        value = numpy_helper.from_array(np.array(num if dims == "0D" else list(num) if type(num) == tuple else [num], dtype=np_dtype), name=name.replace("constants", "numpy_helper"))

        node_name = name.replace("constants", "constant_nodes")
        self.make_node("Constant", inputs=[], outputs=[name], name=node_name, value=value)
        self.make_value_info(name, onnx_dtype, shape=[])
        self.node_names.add(name)

    def make_gather(self, name, inputs, axis):
        output = f"{name}/output_0"
        self.make_node("Gather", inputs=inputs, outputs=[output], name=name, axis=axis)
        self.make_value_info(output, TensorProto.INT64, shape=[])

    def make_reshape(self, name, inputs, dtype, shape):
        output = f"{name}/output_0"
        self.make_node("Reshape", inputs=inputs, outputs=[output], name=name)
        self.make_value_info(output, dtype, shape=shape)

    def make_shape(self, name, root_input, shape):
        output = f"{name}/output_0"
        self.make_node("Shape", inputs=[root_input], outputs=[output], name=name)
        self.make_value_info(output, TensorProto.INT64, shape=shape)

    def make_constant_of_shape(self, name, root_input, value, dtype, shape):
        output = f"{name}/output_0"
        self.make_node("ConstantOfShape", inputs=[root_input], outputs=[output], name=name, value=value)
        self.make_value_info(output, dtype, shape=shape)

    def make_unsqueeze(self, name, inputs, dtype, shape):
        output = f"{name}/output_0"
        self.make_node("Unsqueeze", inputs=inputs, outputs=[output], name=name)
        self.make_value_info(output, dtype, shape=shape)

    def make_squeeze(self, name, inputs):
        output = f"{name}/output_0"
        self.make_node("Squeeze", inputs=inputs, outputs=[output], name=name)
        self.make_value_info(output, TensorProto.INT64, shape=[])

    def make_concat(self, name, inputs, dtype, shape, axis=0):
        output = f"{name}/output_0"
        self.make_node("Concat", inputs=inputs, outputs=[output], name=name, axis=axis)
        self.make_value_info(output, dtype, shape=shape)

    def make_tile(self, name, inputs, dtype, shape):
        output = f"{name}/output_0"
        self.make_node("Tile", inputs=inputs, outputs=[output], name=name)
        self.make_value_info(output, dtype, shape=shape)

    def make_equal(self, name, inputs, shape):
        output = f"{name}/output_0"
        self.make_node("Equal", inputs=inputs, outputs=[output], name=name)
        self.make_value_info(output, TensorProto.BOOL, shape=shape)

    def make_greater(self, name, inputs, shape):
        output = f"{name}/output_0"
        self.make_node("Greater", inputs=inputs, outputs=[output], name=name)
        self.make_value_info(output, TensorProto.BOOL, shape=shape)
    
    def make_greater_or_equal(self, name, inputs, shape):
        output = f"{name}/output_0"
        self.make_node("GreaterOrEqual", inputs=inputs, outputs=[output], name=name)
        self.make_value_info(output, TensorProto.BOOL, shape=shape)

    def make_isinf(self, name, root_input, shape):
        output = f"{name}/output_0"
        self.make_node("IsInf", inputs=[root_input], outputs=[output], name=name)
        self.make_value_info(output, TensorProto.BOOL, shape=shape)

    def make_clip(self, name, inputs, dtype, shape):
        output = f"{name}/output_0"
        self.make_node("Clip", inputs=inputs, outputs=[output], name=name)
        self.make_value_info(output, dtype, shape=shape)

    def make_where(self, name, inputs, dtype, shape):
        output = f"{name}/output_0"
        self.make_node("Where", inputs=inputs, outputs=[output], name=name)
        self.make_value_info(output, dtype, shape=shape)

    def make_expand(self, name, inputs, dtype, shape):
        output = f"{name}/output_0"
        self.make_node("Expand", inputs=inputs, outputs=[output], name=name)
        self.make_value_info(output, dtype, shape=shape)

    def make_reduce_sum(self, name, inputs, dtype, shape):
        output = f"{name}/output_0"
        self.make_node("ReduceSum", inputs=inputs, outputs=[output], name=name)
        self.make_value_info(output, dtype, shape=shape)

    def make_reduce_max(self, name, inputs, dtype, shape):
        output = f"{name}/output_0"
        self.make_node("ReduceMax", inputs=inputs, outputs=[output], name=name, keepdims=False)
        self.make_value_info(output, dtype, shape=shape)

    def make_cast(self, name, root_input, dtype, shape):
        output = f"{name}/output_0"
        self.make_node("Cast", inputs=[root_input], outputs=[output], name=name, to=dtype)
        self.make_value_info(output, dtype, shape=shape)

    def make_add(self, name, inputs, dtype, shape):
        output = f"{name}/output_0"
        self.make_node("Add", inputs=inputs, outputs=[output], name=name)
        self.make_value_info(output, dtype, shape=shape)

    def make_sub(self, name, inputs, dtype, shape):
        output = f"{name}/output_0"
        self.make_node("Sub", inputs=inputs, outputs=[output], name=name)
        self.make_value_info(output, dtype, shape=shape)

    def make_less(self, name, inputs):
        output = f"{name}/output_0"
        self.make_node("Less", inputs=inputs, outputs=[output], name=name)
        self.make_value_info(output, TensorProto.BOOL, shape=None)

    def make_range(self, name, inputs):
        output = f"{name}/output_0"
        self.make_node("Range", inputs=inputs, outputs=[output], name=name)
        self.make_value_info(output, TensorProto.INT64, shape=["unk"])

    def make_slice(self, name, inputs, dtype, shape):
        output = f"{name}/output_0"
        self.make_node("Slice", inputs=inputs, outputs=[output], name=name)
        self.make_value_info(output, dtype, shape=shape)

    def make_mul(self, name, inputs, dtype, shape):
        output = f"{name}/output_0"
        self.make_node("Mul", inputs=inputs, outputs=[output], name=name)
        self.make_value_info(output, dtype, shape=shape)

    def make_transpose(self, name, root_input, dtype, shape, perm):
        output = f"{name}/output_0"
        self.make_node("Transpose", inputs=[root_input], outputs=[output], name=name, perm=perm)
        self.make_value_info(output, dtype, shape=shape)

    def make_div(self, name, inputs, dtype, shape):
        output = f"{name}/output_0"
        self.make_node("Div", inputs=inputs, outputs=[output], name=name)
        self.make_value_info(output, dtype, shape=shape)

    def make_tanh(self, name, root_input, dtype, shape):
        output = f"{name}/output_0"
        self.make_node("Tanh", inputs=[root_input], outputs=[output], name=name)
        self.make_value_info(output, dtype, shape=shape)

    def make_matmul(self, matmul, basename, root_input, **kwargs):
        if hasattr(matmul, "base_layer"):
            # For LoRA `MatMul`
            return self.make_matmul_lora(matmul, basename, root_input, **kwargs)
        else:
            # For regular `MatMul`
            return self.make_matmul_op(matmul, basename, root_input, **kwargs)
    
    def make_matmul_op(self, matmul, basename, root_input, **kwargs):
        if self.onnx_dtype in {"fp16", "fp32"}:
            return self.make_matmul_fp16_or_fp32(matmul, basename, root_input, **kwargs)
        elif self.onnx_dtype == "int2":
            if self.quant_attrs["use_qdq"]:
                return self.make_matmul_int2_qdq(matmul, basename, root_input, **kwargs)
            else:
                return self.make_matmul_int2(matmul, basename, root_input, **kwargs)
        elif self.onnx_dtype == "int4":
            if self.quant_attrs["use_qdq"]:
                return self.make_matmul_int4_qdq(matmul, basename, root_input, **kwargs)
            else:
                return self.make_matmul_int4(matmul, basename, root_input, **kwargs)
        else:
            raise NotImplementedError(f"The {self.onnx_dtype} precision is not currently supported.")

    def make_matmul_fp16_or_fp32(self, matmul, name, root_input, **kwargs):
        weight = name[1:].replace("/", ".") + ".weight"
        self.make_external_tensor(matmul.weight.detach().numpy().transpose().astype(self.to_numpy_dtype[self.io_dtype]), weight)

        last_dim = matmul.weight.shape[0]
        output = "logits" if kwargs.get("logits", False) else f"{name}/output_0"
        self.make_node("MatMul", inputs=[root_input, weight], outputs=[output], name=name)
        self.make_value_info(output, self.io_dtype, shape=['batch_size', 'sequence_length', last_dim])

        return name

    def make_matmul_int4(self, matmul, basename, root_input, **kwargs):
        if not hasattr(matmul, "qweight"):
            # TODO: quantize weights, then save new MatMul numpy weights for onnx model
            # print(f"Quantizing to {self.onnx_dtype} on-the-fly is not currently supported.")
            # print(f"Saving as {self.io_dtype} on-the-fly and quantizing to {self.onnx_dtype} at the end.")
            return self.make_matmul_fp16_or_fp32(matmul, basename, root_input, **kwargs)

        name = f"{basename}NBits"

        # Input weights are quantized, save quantized MatMul numpy weights for onnx model
        weight = name[1:].replace("/", ".") + ".qweight"
        self.make_external_tensor(matmul.qweight.detach().numpy(), weight)
        scales = name[1:].replace("/", ".") + ".scales"
        self.make_external_tensor(matmul.scales.detach().numpy().astype(self.to_numpy_dtype[self.io_dtype]), scales)

        inputs = [root_input, weight, scales]

        if hasattr(matmul, "qzeros") and matmul.qzeros is not None:
            zeros = name[1:].replace("/", ".") + ".qzeros"
            self.make_external_tensor(matmul.qzeros.detach().numpy(), zeros)
            inputs.append(zeros)

        if hasattr(matmul, "g_idx") and matmul.g_idx is not None:
            g_idx = name[1:].replace("/", ".") + ".g_idx"
            self.make_external_tensor(matmul.g_idx.detach().numpy().astype(np.int32), g_idx)
            inputs.append(g_idx)

        output = "logits" if kwargs.get("logits", False) else f"{name}/output_0"
        self.make_node(
            "MatMulNBits", inputs=inputs, outputs=[output], name=name, domain="com.microsoft",
            accuracy_level=self.quant_attrs["int4"]["accuracy_level"],
            bits=matmul.bits, block_size=matmul.group_size, K=matmul.in_features, N=matmul.out_features,
        )
        self.make_value_info(output, self.io_dtype, shape=['batch_size', 'sequence_length', matmul.out_features])

        return name

    def make_matmul_int2(self, matmul, basename, root_input, **kwargs):
        if not hasattr(matmul, "qweight"):
            # TODO: quantize weights, then save new MatMul numpy weights for onnx model
            # print(f"Quantizing to {self.onnx_dtype} on-the-fly is not currently supported.")
            # print(f"Saving as {self.io_dtype} on-the-fly and quantizing to {self.onnx_dtype} at the end.")
            return self.make_matmul_fp16_or_fp32(matmul, basename, root_input, **kwargs)

        name = f"{basename}NBits"

        # Input weights are quantized, save quantized MatMul numpy weights for onnx model
        weight = name[1:].replace("/", ".") + ".qweight"
        self.make_external_tensor(matmul.qweight.detach().numpy(), weight)
        scales = name[1:].replace("/", ".") + ".scales"
        self.make_external_tensor(matmul.scales.detach().numpy().astype(self.to_numpy_dtype[self.io_dtype]), scales)

        inputs = [root_input, weight, scales]

        if hasattr(matmul, "qzeros") and matmul.qzeros is not None:
            zeros = name[1:].replace("/", ".") + ".qzeros"
            self.make_external_tensor(matmul.qzeros.detach().numpy(), zeros)
            inputs.append(zeros)

        if hasattr(matmul, "g_idx") and matmul.g_idx is not None:
            g_idx = name[1:].replace("/", ".") + ".g_idx"
            self.make_external_tensor(matmul.g_idx.detach().numpy().astype(np.int32), g_idx)
            inputs.append(g_idx)

        output = "logits" if kwargs.get("logits", False) else f"{name}/output_0"
        self.make_node(
            "MatMulNBits", inputs=inputs, outputs=[output], name=name, domain="com.microsoft",
            accuracy_level=self.quant_attrs["int2"]["accuracy_level"],
            bits=matmul.bits, block_size=matmul.group_size, K=matmul.in_features, N=matmul.out_features,
        )
        self.make_value_info(output, self.io_dtype, shape=['batch_size', 'sequence_length', matmul.out_features])

        return name

    def make_dequantize_linear(self, dequantize_name, quantized_op):
        # Input weights are quantized, save quantized MatMul numpy weights for onnx model
        qweight = dequantize_name[1:].replace("/", ".") + ".qweight"
        qweight_npy = quantized_op.qweight.detach().numpy()
        qweight_npy = qweight_npy.reshape(*qweight_npy.shape[:-2], qweight_npy.shape[-2] * qweight_npy.shape[-1])
        self.make_external_tensor(qweight_npy, qweight, True)

        scales = dequantize_name[1:].replace("/", ".") + ".scales"
        scales_npy = quantized_op.scales.detach().numpy().astype(self.to_numpy_dtype[self.io_dtype])
        scales_npy = scales_npy.reshape(*qweight_npy.shape[:-1], qweight_npy.shape[-1] * 2 // quantized_op.group_size)
        self.make_external_tensor(scales_npy, scales)

        dequantize_inputs = [qweight, scales]

        if hasattr(quantized_op, "qzeros") and quantized_op.qzeros is not None:
            zeros = dequantize_name[1:].replace("/", ".") + ".qzeros"
            zeros_npy = quantized_op.qzeros.detach().numpy()
            zeros_npy = zeros_npy.reshape(*qweight_npy.shape[:-1], qweight_npy.shape[-1] // quantized_op.group_size)
            self.make_external_tensor(zeros_npy, zeros, True)
            dequantize_inputs.append(zeros)

        dequantize_output = f"{dequantize_name}/output_0"
        self.make_node("DequantizeLinear", inputs=dequantize_inputs, outputs=[dequantize_output], name=dequantize_name, block_size=quantized_op.group_size, axis=-1)
        self.make_value_info(dequantize_output, self.io_dtype, shape=[*scales_npy.shape[:-1], scales_npy.shape[-1] * quantized_op.group_size])

        return dequantize_output

    def make_matmul_int4_qdq(self, matmul, matmul_name, root_input, **kwargs):
        if not hasattr(matmul, "qweight"):
            # TODO: quantize weights, then save new MatMul numpy weights for onnx model
            # print(f"Quantizing to {self.onnx_dtype} on-the-fly is not currently supported.")
            # print(f"Saving as {self.io_dtype} on-the-fly and quantizing to {self.onnx_dtype} at the end.")
            return self.make_matmul_fp16_or_fp32(matmul, matmul_name, root_input, **kwargs)

        dequantize_output = self.make_dequantize_linear(f"{matmul_name}/DequantizeLinear", matmul)

        # Add a transpose instead of transposing the weights offline. The reason for this is that it is more natural and usually more performant to
        # compute quantized matmul when the weights are transposed. In most implementations, the transpose should usually be converted to a "transposeB"
        # attribute on the MatMul itself. A more natural way to represent this would have been to use Gemm since it already supports a transB attribute,
        # but unfortunately Gemm doesn't support batches.
        qweight_shape = matmul.qweight.detach().numpy().shape
        transposed_shape = [qweight_shape[1] * qweight_shape[2] * 2, qweight_shape[0]]
        transpose_name = f"{matmul_name}/Transpose"
        self.make_transpose(transpose_name, dequantize_output, self.io_dtype, transposed_shape, [1, 0])

        matmul_output = "logits" if kwargs.get("logits", False) else f"{matmul_name}/output_0"
        self.make_node("MatMul", inputs=[root_input, f"{transpose_name}/output_0"], outputs=[matmul_output], name=matmul_name)
        self.make_value_info(matmul_output, self.io_dtype, shape=['batch_size', 'sequence_length', matmul.out_features])

        return matmul_name

    def make_matmul_int2_qdq(self, matmul, matmul_name, root_input, **kwargs):
        if not hasattr(matmul, "qweight"):
            # TODO: quantize weights, then save new MatMul numpy weights for onnx model
            # print(f"Quantizing to {self.onnx_dtype} on-the-fly is not currently supported.")
            # print(f"Saving as {self.io_dtype} on-the-fly and quantizing to {self.onnx_dtype} at the end.")
            return self.make_matmul_fp16_or_fp32(matmul, matmul_name, root_input, **kwargs)

        dequantize_output = self.make_dequantize_linear(f"{matmul_name}/DequantizeLinear", matmul)

        # Add a transpose instead of transposing the weights offline. The reason for this is that it is more natural and usually more performant to
        # compute quantized matmul when the weights are transposed. In most implementations, the transpose should usually be converted to a "transposeB"
        # attribute on the MatMul itself. A more natural way to represent this would have been to use Gemm since it already supports a transB attribute,
        # but unfortunately Gemm doesn't support batches.
        qweight_shape = matmul.qweight.detach().numpy().shape
        transposed_shape = [qweight_shape[1] * qweight_shape[2] * 2, qweight_shape[0]]
        transpose_name = f"{matmul_name}/Transpose"
        self.make_transpose(transpose_name, dequantize_output, self.io_dtype, transposed_shape, [1, 0])

        matmul_output = "logits" if kwargs.get("logits", False) else f"{matmul_name}/output_0"
        self.make_node("MatMul", inputs=[root_input, f"{transpose_name}/output_0"], outputs=[matmul_output], name=matmul_name)
        self.make_value_info(matmul_output, self.io_dtype, shape=['batch_size', 'sequence_length', matmul.out_features])

        return matmul_name

    def make_matmul_lora(self, matmul, basename, root_input, **kwargs):
        # Make nodes for the MatMul-LoRA subgraph
        #
        #            root_input
        #                |
        #         +------+------+
        #         |             |
        #   MatMul_LoRA_A     MatMul
        #         |             |
        #   MatMul_LoRA_B       |
        #         |             |
        #         +------+------+
        #                |
        #           Add_LoRA_Add

        basename_parts = basename.split("/")

        # Make LoRA MatMul path
        matmul_A_basename = "/".join(basename_parts[:-1] + ["lora_A"] + basename_parts[-1:])
        matmul_A_name = self.make_matmul_op(matmul.lora_A.default, matmul_A_basename, root_input=root_input)
        lora_A = f"{matmul_A_name}/output_0"

        matmul.lora_B.default.weight.requires_grad = False  # since a leaf variable is updated in-place
        matmul.lora_B.default.weight *= matmul.scaling["default"]
        matmul_B_basename = "/".join(basename_parts[:-1] + ["lora_B"] + basename_parts[-1:])
        matmul_B_name = self.make_matmul_op(matmul.lora_B.default, matmul_B_basename, root_input=lora_A)
        lora_B = f"{matmul_B_name}/output_0"

        # Make regular MatMul path
        last_dim = matmul.base_layer.weight.shape[0]
        matmul_name = self.make_matmul_op(matmul.base_layer, basename, root_input, **kwargs)

        # Make LoRA Add node
        add_name = "/".join(basename_parts[:-1] + ["lora", "Add"])
        add_inputs = [f"{matmul_name}/output_0", lora_B]
        add_shape = ["batch_size", "sequence_length", last_dim]
        self.make_add(add_name, add_inputs, dtype=self.io_dtype, shape=add_shape)

        return add_name

    def make_packed_matmul(self, q_matmul, k_matmul, v_matmul, basename, root_input, **kwargs):
        if self.onnx_dtype in {"fp16", "fp32"}:
            return self.make_packed_matmul_fp16_or_fp32(q_matmul, k_matmul, v_matmul, basename, root_input, **kwargs)
        elif self.onnx_dtype == "int2":
            return self.make_packed_matmul_int2(q_matmul, k_matmul, v_matmul, basename, root_input, **kwargs)
        elif self.onnx_dtype == "int4":
            return self.make_packed_matmul_int4(q_matmul, k_matmul, v_matmul, basename, root_input, **kwargs)
        else:
            raise NotImplementedError(f"The {self.onnx_dtype} precision is not currently supported.")

    def make_packed_matmul_fp16_or_fp32(self, q_matmul, k_matmul, v_matmul, name, root_input, **kwargs):
        # N_q = num_attention_heads * head_size, N_kv = num_key_value_heads * head_size, H = hidden_size
        # Combine 3 MatMuls of shape N_q x H, N_kv x H, N_kv x H into 1 packed MatMul of shape (N_q+N_kv+N_kv)xH
        # Note: Packed MatMul is of shape (N_q+N_kv+N_kv)xH instead of Hx(N_q+N_kv+N_kv) because `make_matmul` will
        # apply a transpose before saving
        N_q, H = q_matmul.weight.shape
        N_kv, _ = k_matmul.weight.shape

        # Create dummy PackedMatMul class
        class PackedMatMul:
            def __init__(self):
                self.weight = torch.concatenate([q_matmul.weight.detach().cpu(), k_matmul.weight.detach().cpu(), v_matmul.weight.detach().cpu()], dim=0).reshape(N_q + N_kv + N_kv, H)
        matmul = PackedMatMul()
        new_name = self.make_matmul(matmul, name, root_input, **kwargs)

        return new_name

    def make_packed_matmul_int2(self, q_matmul, k_matmul, v_matmul, basename, root_input, **kwargs):
        if not hasattr(q_matmul, "qweight"):
            # TODO: quantize weights, then save new MatMul numpy weights for onnx model
            # print(f"Quantizing to {self.onnx_dtype} on-the-fly is not currently supported.")
            # print(f"Saving as {self.io_dtype} on-the-fly and quantizing to {self.onnx_dtype} at the end.")
            return self.make_packed_matmul_fp16_or_fp32(q_matmul, k_matmul, v_matmul, basename, root_input, **kwargs)

        name = f"{basename}NBits"

        # Create dummy PackedMatMul class
        class PackedMatMul:
            def __init__(self):
                self.qweight = torch.concatenate([q_matmul.qweight.detach().cpu(), k_matmul.qweight.detach().cpu(), v_matmul.qweight.detach().cpu()], dim=0)
                self.scales = torch.concatenate([q_matmul.scales.detach().cpu(), k_matmul.scales.detach().cpu(), v_matmul.scales.detach().cpu()], dim=0)
                self.qzeros = torch.concatenate([q_matmul.qzeros.detach().cpu(), k_matmul.qzeros.detach().cpu(), v_matmul.qzeros.detach().cpu()], dim=0)
                self.g_idx = q_matmul.g_idx

                self.in_features = q_matmul.in_features
                self.out_features = q_matmul.out_features + k_matmul.out_features + v_matmul.out_features
                self.bits = q_matmul.bits
                self.group_size = q_matmul.group_size
        matmul = PackedMatMul()

        # Input weights are quantized, save quantized MatMul numpy weights for onnx model
        weight = name[1:].replace("/", ".") + ".qweight"
        self.make_external_tensor(matmul.qweight.detach().numpy(), weight)
        scales = name[1:].replace("/", ".") + ".scales"
        self.make_external_tensor(matmul.scales.detach().numpy().astype(self.to_numpy_dtype[self.io_dtype]), scales)

        inputs = [root_input, weight, scales]

        if hasattr(matmul, "qzeros") and matmul.qzeros is not None:
            zeros = name[1:].replace("/", ".") + ".qzeros"
            self.make_external_tensor(matmul.qzeros.detach().numpy(), zeros)
            inputs.append(zeros)

        if hasattr(matmul, "g_idx") and matmul.g_idx is not None:
            g_idx = name[1:].replace("/", ".") + ".g_idx"
            self.make_external_tensor(matmul.g_idx.detach().numpy().astype(np.int32), g_idx)
            inputs.append(g_idx)

        output = "logits" if kwargs.get("logits", False) else f"{name}/output_0"
        self.make_node(
            "MatMulNBits", inputs=inputs, outputs=[output], name=name, domain="com.microsoft",
            accuracy_level=self.quant_attrs["int4"]["accuracy_level"],
            bits=matmul.bits, block_size=matmul.group_size, K=matmul.in_features, N=matmul.out_features,
        )
        self.make_value_info(output, self.io_dtype, shape=['batch_size', 'sequence_length', matmul.out_features])

        return name

    def make_packed_matmul_int4(self, q_matmul, k_matmul, v_matmul, basename, root_input, **kwargs):
        if not hasattr(q_matmul, "qweight"):
            # TODO: quantize weights, then save new MatMul numpy weights for onnx model
            # print(f"Quantizing to {self.onnx_dtype} on-the-fly is not currently supported.")
            # print(f"Saving as {self.io_dtype} on-the-fly and quantizing to {self.onnx_dtype} at the end.")
            return self.make_packed_matmul_fp16_or_fp32(q_matmul, k_matmul, v_matmul, basename, root_input, **kwargs)

        name = f"{basename}NBits"

        # Create dummy PackedMatMul class
        class PackedMatMul:
            def __init__(self):
                self.qweight = torch.concatenate([q_matmul.qweight.detach().cpu(), k_matmul.qweight.detach().cpu(), v_matmul.qweight.detach().cpu()], dim=0)
                self.scales = torch.concatenate([q_matmul.scales.detach().cpu(), k_matmul.scales.detach().cpu(), v_matmul.scales.detach().cpu()], dim=0)
                self.qzeros = torch.concatenate([q_matmul.qzeros.detach().cpu(), k_matmul.qzeros.detach().cpu(), v_matmul.qzeros.detach().cpu()], dim=0)
                self.g_idx = q_matmul.g_idx

                self.in_features = q_matmul.in_features
                self.out_features = q_matmul.out_features + k_matmul.out_features + v_matmul.out_features
                self.bits = q_matmul.bits
                self.group_size = q_matmul.group_size
        matmul = PackedMatMul()

        # Input weights are quantized, save quantized MatMul numpy weights for onnx model
        weight = name[1:].replace("/", ".") + ".qweight"
        self.make_external_tensor(matmul.qweight.detach().numpy(), weight)
        scales = name[1:].replace("/", ".") + ".scales"
        self.make_external_tensor(matmul.scales.detach().numpy().astype(self.to_numpy_dtype[self.io_dtype]), scales)

        inputs = [root_input, weight, scales]

        if hasattr(matmul, "qzeros") and matmul.qzeros is not None:
            zeros = name[1:].replace("/", ".") + ".qzeros"
            self.make_external_tensor(matmul.qzeros.detach().numpy(), zeros)
            inputs.append(zeros)

        if hasattr(matmul, "g_idx") and matmul.g_idx is not None:
            g_idx = name[1:].replace("/", ".") + ".g_idx"
            self.make_external_tensor(matmul.g_idx.detach().numpy().astype(np.int32), g_idx)
            inputs.append(g_idx)

        output = "logits" if kwargs.get("logits", False) else f"{name}/output_0"
        self.make_node(
            "MatMulNBits", inputs=inputs, outputs=[output], name=name, domain="com.microsoft",
            accuracy_level=self.quant_attrs["int4"]["accuracy_level"],
            bits=matmul.bits, block_size=matmul.group_size, K=matmul.in_features, N=matmul.out_features,
        )
        self.make_value_info(output, self.io_dtype, shape=['batch_size', 'sequence_length', matmul.out_features])

        return name

    def make_add_bias(self, add, name, root_input, **kwargs):
        bias = name[1:].replace("/", ".") + ".bias"
        self.make_external_tensor(add.astype(self.to_numpy_dtype[self.io_dtype]), bias)

        add_bias_inputs = [root_input, bias]
        shape = ['batch_size', 'sequence_length', add.shape[0]]

        if "logits" in kwargs:
            output = "logits"
            self.make_node("Add", inputs=add_bias_inputs, outputs=[output], name=name)
            self.make_value_info(output, dtype=self.io_dtype, shape=shape)
        else:
            self.make_add(name, add_bias_inputs, dtype=self.io_dtype, shape=shape)

    def make_packed_add(self, q_add, k_add, v_add, name, root_input, **kwargs):
        # Combine 3 Adds of shape N_q, N_kv, and N_kv into 1 packed Add of shape N_q + N_kv + N_kv
        add = np.concatenate([q_add, k_add, v_add], axis=0).flatten()
        self.make_add_bias(add, name, root_input, **kwargs)

    def make_embedding(self, embedding):
        weight = "model.embed_tokens.weight"
        self.make_external_tensor(embedding.astype(self.to_numpy_dtype[self.io_dtype]), weight)

        basename = "/model/embed_tokens"
        gather_name = f"{basename}/Gather"
        gather_output = f"{gather_name}/output_0"
        self.make_node('Gather', inputs=[weight, 'input_ids'], outputs=[gather_output], name=gather_name)
        self.make_value_info(gather_output, self.io_dtype, shape=['batch_size', 'sequence_length', self.hidden_size])

        if self.embed_attrs["scale"] != 1:
            # Scale the embeddings
            mul_name = f"{basename}/Mul"
            mul_inputs = [gather_output, f"/model/constants/{self.to_str_dtype[self.io_dtype]}/0D/{self.embed_attrs['scale']}"]
            mul_output = f"{mul_name}/output_0"
            self.make_node('Mul', inputs=mul_inputs, outputs=[mul_output], name=mul_name)
            self.make_value_info(mul_output, self.io_dtype, shape=['batch_size', 'sequence_length', self.hidden_size])

            layernorm_attrs_value = mul_output
        else:
            layernorm_attrs_value = gather_output

        self.layernorm_attrs["root_input"] = layernorm_attrs_value
        self.layernorm_attrs["skip_input"] = layernorm_attrs_value

    def make_layernorm(self, layer_id, layernorm, skip, simple, location):
        root_input = self.layernorm_attrs["root_input"]
        skip_input = self.layernorm_attrs["skip_input"]

        weight = f"model.layers.{layer_id}.{location}_layernorm.weight"
        self.make_external_tensor(layernorm.weight.detach().numpy().astype(self.to_numpy_dtype[self.io_dtype]) + self.layernorm_attrs["add_offset"], weight)
        bias = f"model.layers.{layer_id}.{location}_layernorm.bias"
        if not simple:
            self.make_external_tensor(layernorm.bias.detach().numpy().astype(self.to_numpy_dtype[self.io_dtype]), bias)

        inputs = [root_input, skip_input, weight] if skip else [root_input, weight]
        if not simple:
            inputs.append(bias)

        name = f"/model/layers.{layer_id}/{location}_layernorm/{'Skip' if skip else ''}LayerNorm"
        op_type = f"{'Skip' if skip else ''}{'Simplified' if simple else ''}LayerNormalization"
        kwargs = {"epsilon": self.layernorm_attrs["epsilon"]}
        if not skip:
            kwargs.update({"axis": -1, "stash_type": 1})

        output_0 = f"/model/layers.{layer_id}/{location}_layernorm/output_0"
        output_3 = f"/model/layers.{layer_id}/{location}_layernorm/output_3"
        if self.layernorm_attrs["last_layernorm"] and (self.include_hidden_states or self.exclude_lm_head):
            output_0 = "hidden_states"
        outputs = [output_0, "", "", output_3] if skip and not self.layernorm_attrs["last_layernorm"] else [output_0]

        self.make_node(op_type, inputs=inputs, outputs=outputs, name=name, domain=("com.microsoft" if skip else None), **kwargs)
        self.make_value_info(output_0, self.io_dtype, shape=['batch_size', 'sequence_length', self.hidden_size])
        if skip and not self.layernorm_attrs["last_layernorm"]:
            self.make_value_info(output_3, self.io_dtype, shape=['batch_size', 'sequence_length', self.hidden_size])

        # Update LayerNorm attributes
        self.layernorm_attrs["output_0"] = output_0
        if skip and not self.layernorm_attrs["last_layernorm"]:
            self.layernorm_attrs["output_3"] = output_3

            # Assign output 3 of current SkipLayerNorm as root input to next SkipLayerNorm
            self.layernorm_attrs["root_input"] = output_3

        return output_0

    def make_mscale_su(self, mscale):
        if mscale <= 1.0:
            return 1.0
        return np.sqrt(1 + np.log(mscale) / np.log(self.original_context_length))

    def make_mscale_yarn(self, mscale):
        if mscale <= 1.0:
            return 1.0
        return 0.1 * np.log(mscale) + 1.0

    def make_mscale(self, mscale):
        if self.rotemb_attrs["mscale_policy"] in {"su", "longrope"}:
            return self.make_mscale_su(mscale)
        elif self.rotemb_attrs["mscale_policy"] == "yarn":
            return self.make_mscale_yarn(mscale)
        else:
            return float(mscale)

    def make_inv_freq_rescaled(self, inv_freq):
        scale_factor = self.rotemb_attrs["rescale_inv_freq"]["factor"]
        low_freq_factor = self.rotemb_attrs["rescale_inv_freq"]["low_freq_factor"]
        high_freq_factor = self.rotemb_attrs["rescale_inv_freq"]["high_freq_factor"]
        old_context_len = self.original_context_length

        low_freq_wavelen = old_context_len / low_freq_factor
        high_freq_wavelen = old_context_len / high_freq_factor
        new_freqs = []
        for freq in inv_freq:
            wavelen = 2 * torch.pi / freq
            if wavelen < high_freq_wavelen:
                new_freqs.append(freq)
            elif wavelen > low_freq_wavelen:
                new_freqs.append(freq / scale_factor)
            else:
                smooth = (old_context_len / wavelen - low_freq_factor) / (high_freq_factor - low_freq_factor)
                new_freqs.append((1 - smooth) * freq / scale_factor + smooth * freq)

        return torch.tensor(new_freqs, dtype=inv_freq.dtype)

    def make_rotary_embedding_caches_from_scratch(self):
        dim = int(self.rotemb_attrs["partial_rotary_factor"] * self.head_size)
        inv_freq = 1.0 / (self.rotemb_attrs["rescale_factors"] * (self.rotemb_attrs["theta"] ** (torch.arange(0, dim, 2, dtype=torch.int64).float() / dim)))
        if "rescale_inv_freq" in self.rotemb_attrs:
            inv_freq = self.make_inv_freq_rescaled(inv_freq)

        position_scale = self.rotemb_attrs["position_scale"] if self.context_length == self.original_context_length else 1
        t = (torch.arange(self.rotemb_attrs["cache_length"], dtype=self.rotemb_attrs["t_dtype"]) * position_scale).type_as(inv_freq)

        freqs = torch.outer(t, inv_freq)
        emb = torch.cat((freqs, freqs), dim=-1)
        cos_cache, sin_cache = emb.cos() * self.rotemb_attrs["mscale"], emb.sin() * self.rotemb_attrs["mscale"]
        return cos_cache, sin_cache

    def make_rotary_embedding_caches(self, **kwargs):
        cos_cache_name = kwargs.get("cos_cache_name", "cos_cache")
        sin_cache_name = kwargs.get("sin_cache_name", "sin_cache")

        if self.rotemb_attrs["create_rotary_embedding_caches"]:
            # Create cos/sin caches if not already created
            cos_cache, sin_cache = self.make_rotary_embedding_caches_from_scratch()

            # Slice cos/sin caches from (M, H) to (M, H/2)
            hidden_dim = cos_cache.shape[-1]
            cos_cache = cos_cache.squeeze()[:, : (hidden_dim // 2)].detach().numpy()
            cos_cache = cos_cache.astype(self.to_numpy_dtype[self.io_dtype])
            sin_cache = sin_cache.squeeze()[:, : (hidden_dim // 2)].detach().numpy()
            sin_cache = sin_cache.astype(self.to_numpy_dtype[self.io_dtype])

            # Slice cos/sin caches from (M, H/2) to (M, R/2) if partial rotary embeddings are used
            if self.rotemb_attrs["partial_rotary_factor"] != 1.0:
                cos_cache = cos_cache[:, : (self.rotemb_attrs["rotary_embedding_dim"] // 2)]
                sin_cache = sin_cache[:, : (self.rotemb_attrs["rotary_embedding_dim"] // 2)]

            if "cos_cache_name" not in kwargs and "sin_cache_name" not in kwargs:
                # Save cos/sin caches to disk
                self.make_external_tensor(cos_cache, cos_cache_name)
                self.make_external_tensor(sin_cache, sin_cache_name)
            else:
                # Return cos/sin caches since they will be custom-saved
                return cos_cache, sin_cache

            self.rotemb_attrs["create_rotary_embedding_caches"] = False

        return cos_cache_name, sin_cache_name

    def make_rotary_embedding(self, name, root_input, **kwargs):
        cos_cache_name, sin_cache_name = self.make_rotary_embedding_caches()
        num_heads = self.num_kv_heads if "k_rotary" in name else self.num_attn_heads

        inputs = [root_input, kwargs.pop("position_ids"), cos_cache_name, sin_cache_name]
        output = f"{name}/output_0"
        self.make_node(
            "RotaryEmbedding", inputs=inputs, outputs=[output], name=name, domain="com.microsoft",
            interleaved=self.rotemb_attrs["interleaved"], num_heads=(0 if self.rotemb_attrs["partial_rotary_factor"] == 1.0 else num_heads),  # default is 0 in RotaryEmbedding kernel
            rotary_embedding_dim=self.rotemb_attrs["rotary_embedding_dim"],
        )
        self.make_value_info(output, self.io_dtype, shape=['batch_size', 'sequence_length', self.head_size * num_heads])

    def make_rotary_embedding_multi_cache(self):
        if_cos_cache_output, if_sin_cache_output = "cos_cache", "sin_cache"

        # Create caches for when sequence_length > self.original_context_length
        self.rotemb_attrs["rescale_factors"] = self.rotemb_attrs["multi_cache"]["long_factor"]
        self.rotemb_attrs["cache_length"] = self.context_length
        self.rotemb_attrs["mscale"] = self.rotemb_attrs["multi_cache"]["long_mscale"]

        # DML doesn't support dynamic selection of the cos/sin cache, so we always use the biggest one
        if self.ep == "dml":
            self.make_rotary_embedding_caches()
            self.make_value_info(if_cos_cache_output, self.io_dtype, shape=["max_sequence_length", "head_dim / 2"])
            self.make_value_info(if_sin_cache_output, self.io_dtype, shape=["max_sequence_length", "head_dim / 2"])
            return

        cos_cache_large_name, sin_cache_large_name = "cos_cache_large", "sin_cache_large"
        cos_cache_large, sin_cache_large = self.make_rotary_embedding_caches(cos_cache_name=cos_cache_large_name, sin_cache_name=sin_cache_large_name)

        # Create caches for when sequence_length <= self.original_context_length
        self.rotemb_attrs["rescale_factors"] = self.rotemb_attrs["multi_cache"]["short_factor"]
        self.rotemb_attrs["cache_length"] = self.original_context_length
        self.rotemb_attrs["mscale"] = self.rotemb_attrs["multi_cache"]["short_mscale"]
        cos_cache_small_name, sin_cache_small_name = "cos_cache_small", "sin_cache_small"
        cos_cache_small, sin_cache_small = self.make_rotary_embedding_caches(cos_cache_name=cos_cache_small_name, sin_cache_name=sin_cache_small_name)

        self.rotemb_attrs["create_rotary_embedding_caches"] = False

        # Make the following subgraph to decide which cos/sin caches to use in the rotary embeddings
        #
        # attention_mask --> Shape --> Gather --> Greater --> If --> (cos_cache, sin_cache)
        #                             (idx=1)
        #

        basename = "/model/rotemb_caches_subgraph"
        gather_name = ""
        if self.attention_attrs["op_type"] == "GroupQueryAttention":
            gather_name = "/model/attn_mask_reformat/attn_mask_subgraph/Gather"
        else:
            gather_name = "/model/attn_mask_reformat/attn_mask_subgraph/Gather_2"

        greater_name = f"{basename}/Greater"
        greater_inputs = [f"{gather_name}/output_0", f"/model/constants/TensorProto.INT64/0D/{self.original_context_length}"]
        self.make_greater(greater_name, greater_inputs, shape=[])
        if_name = f"{basename}/If"
        self.make_node(
            "If", inputs=[f"{greater_name}/output_0"], outputs=[if_cos_cache_output, if_sin_cache_output], name=if_name,
            then_branch=self.make_graph(
                name="large_rotemb_caches_graph",
                inputs=[],
                outputs=[
                    helper.make_tensor_value_info(cos_cache_large_name, self.io_dtype, shape=cos_cache_large.shape),
                    helper.make_tensor_value_info(sin_cache_large_name, self.io_dtype, shape=sin_cache_large.shape),
                ],
                initializer=[],
                value_info=[],
                nodes=[
                    helper.make_node("Constant", inputs=[], outputs=[cos_cache_large_name], name="/large/cos_cache/Constant", value=numpy_helper.from_array(cos_cache_large)),
                    helper.make_node("Constant", inputs=[], outputs=[sin_cache_large_name], name="/large/sin_cache/Constant", value=numpy_helper.from_array(sin_cache_large)),
                ],
            ),
            else_branch=self.make_graph(
                name="small_rotemb_caches_graph",
                inputs=[],
                outputs=[
                    helper.make_tensor_value_info(cos_cache_small_name, self.io_dtype, shape=cos_cache_small.shape),
                    helper.make_tensor_value_info(sin_cache_small_name, self.io_dtype, shape=sin_cache_small.shape),
                ],
                initializer=[],
                value_info=[],
                nodes=[
                    helper.make_node("Constant", inputs=[], outputs=[cos_cache_small_name], name="/small/cos_cache/Constant", value=numpy_helper.from_array(cos_cache_small)),
                    helper.make_node("Constant", inputs=[], outputs=[sin_cache_small_name], name="/small/sin_cache/Constant", value=numpy_helper.from_array(sin_cache_small)),
                ],
            ),
        )
        self.make_value_info(if_cos_cache_output, self.io_dtype, shape=["max_sequence_length", "head_dim / 2"])
        self.make_value_info(if_sin_cache_output, self.io_dtype, shape=["max_sequence_length", "head_dim / 2"])

    def make_repeat_kv(self, layer_id, root_input, past_kv, present_kv, **kwargs):
        # Make subgraph that repeats tensor of shape (batch_size, sequence_length, num_kv_heads, head_size)
        # to shape (batch_size, sequence_length, num_attn_heads, head_size) in an interleaved pattern
        # and updates the KV caches
        #
        #           root_input
        #                |
        #             Reshape
        #                |
        #            Transpose
        #                |
        #                |   past_kv
        #                |  /
        #             Concat
        #                |  \
        #                |   present_kv
        #                |
        #        +-------+---------+
        #        |                 |
        #        |               Shape
        #        |                 |
        #        |     +-----------+-----------+-----------+
        #        |     |           |           |           |
        #        |   Gather     Gather      Gather      Gather
        #        |   (idx=0)    (idx=1)     (idx=2)     (idx=3)
        #        |     |           |           |           |
        #        | Unsqueeze   Unsqueeze   Unsqueeze   Unsqueeze
        #        |     |           |           |           |
        #        |     +-----------+-----------+-----------+
        #        |                 |
        #        |                 +-----------------------+
        #        |                 |                       |
        #        |                 |                      Mul
        #        |                 |                       |
        #        |              Concat                   Concat
        #        |               (5D)                     (4D)
        #        |                 |                       |
        #        |              Reshape                    |
        #        |             /   |   \                   |
        #        |            /    |    \                  |
        #        |           /     |     \                /
        #        |          /      |      \              /
        #        |         /       |       \            /
        #        |        /      Shape      \          /
        #        |       /         |         \        /
        #        |      |   ConstantOfShape   \      /
        #        |       \         |       \   \    /
        #        |        \        |       Mul  |  /
        #        |         \       |        |  /  /
        #        |          \      |      Equal  /
        #        |           \     |       /    /
        #         \           \    |      /    /
        #          \           \   |     /    /
        #           \           \  |    /    /
        #            \           \ |   /    /
        #         Unsqueeze       Where    /
        #             \           /       /
        #              \         /       /
        #               \       /       /
        #                \     /       /
        #                 Expand      /
        #                    |       /
        #                    |      /
        #                    |     /
        #                    |    /
        #                    |   /
        #                 Reshape
        #                    |
        #                Transpose
        #                    |
        #                 Reshape
        basename = f"/model/layers.{layer_id}/attn/{'k_proj' if past_kv.endswith('key') else 'v_proj'}/repeat_kv"

        # Make the initial subgraph
        #
        #                                                       +------> Gather --> Unsqueeze -----+
        #                                                       |                                  |
        #                                         past_kv       +------> Gather --> Unsqueeze -----+---> Mul --> Concat (4D)
        #                                            |          |                                  |
        # root_input --> Reshape --> Transpose --> Concat --> Shape ---> Gather --> Unsqueeze -----+---> Concat (5D)
        #                                            |          |                                  |
        #                                        present_kv     +------> Gather --> Unsqueeze -----+
        reshape_1_name = f"{basename}/Reshape_1"
        reshape_1_inputs = [root_input, f"/model/constants/TensorProto.INT64/1D/0, 0, {self.num_kv_heads}, -1"]
        self.make_reshape(reshape_1_name, reshape_1_inputs, dtype=self.io_dtype, shape=['batch_size', 'sequence_length', self.num_kv_heads, self.head_size])
        transpose_1_name = f"{basename}/Transpose_1"
        transpose_1_input = f"{reshape_1_name}/output_0"
        self.make_transpose(transpose_1_name, transpose_1_input, dtype=self.io_dtype, shape=['batch_size', self.num_kv_heads, 'sequence_length', self.head_size], perm=[0,2,1,3])
        concat_1_name = f"{basename}/Concat_1"
        concat_1_inputs = [past_kv, f"{transpose_1_name}/output_0"]
        self.make_node("Concat", inputs=concat_1_inputs, outputs=[present_kv], name=concat_1_name, axis=2)

        shape_1_name = f"{basename}/Shape_1"
        self.make_shape(shape_1_name, present_kv, shape=[4])
        gather_1_name = f"{basename}/Gather_1"
        gather_1_inputs = [f"{shape_1_name}/output_0", "/model/constants/TensorProto.INT64/0D/0"]
        self.make_gather(gather_1_name, gather_1_inputs, axis=0)
        unsqueeze_1_name = f"{basename}/Unsqueeze_1"
        unsqueeze_1_inputs = [f"{gather_1_name}/output_0", "/model/constants/TensorProto.INT64/1D/0"]
        self.make_unsqueeze(unsqueeze_1_name, unsqueeze_1_inputs, dtype=TensorProto.INT64, shape=[1])
        gather_2_name = f"{basename}/Gather_2"
        gather_2_inputs = [f"{shape_1_name}/output_0", "/model/constants/TensorProto.INT64/0D/1"]
        self.make_gather(gather_2_name, gather_2_inputs, axis=0)
        unsqueeze_2_name = f"{basename}/Unsqueeze_2"
        unsqueeze_2_inputs = [f"{gather_2_name}/output_0", "/model/constants/TensorProto.INT64/1D/0"]
        self.make_unsqueeze(unsqueeze_2_name, unsqueeze_2_inputs, dtype=TensorProto.INT64, shape=[1])
        gather_3_name = f"{basename}/Gather_3"
        gather_3_inputs = [f"{shape_1_name}/output_0", "/model/constants/TensorProto.INT64/0D/2"]
        self.make_gather(gather_3_name, gather_3_inputs, axis=0)
        unsqueeze_3_name = f"{basename}/Unsqueeze_3"
        unsqueeze_3_inputs = [f"{gather_3_name}/output_0", "/model/constants/TensorProto.INT64/1D/0"]
        self.make_unsqueeze(unsqueeze_3_name, unsqueeze_3_inputs, dtype=TensorProto.INT64, shape=[1])
        gather_4_name = f"{basename}/Gather_4"
        gather_4_inputs = [f"{shape_1_name}/output_0", "/model/constants/TensorProto.INT64/0D/3"]
        self.make_gather(gather_4_name, gather_4_inputs, axis=0)
        unsqueeze_4_name = f"{basename}/Unsqueeze_4"
        unsqueeze_4_inputs = [f"{gather_4_name}/output_0", "/model/constants/TensorProto.INT64/1D/0"]
        self.make_unsqueeze(unsqueeze_4_name, unsqueeze_4_inputs, dtype=TensorProto.INT64, shape=[1])
        concat_2_name = f"{basename}/Concat_2"
        concat_2_inputs = [f"{unsqueeze_1_name}/output_0", f"{unsqueeze_2_name}/output_0", f"/model/constants/TensorProto.INT64/1D/{self.num_attn_heads // self.num_kv_heads}", f"{unsqueeze_3_name}/output_0", f"{unsqueeze_4_name}/output_0"]
        self.make_concat(concat_2_name, concat_2_inputs, dtype=TensorProto.INT64, shape=[5], axis=0)

        mul_1_name = f"{basename}/Mul_1"
        mul_1_inputs = [f"{unsqueeze_2_name}/output_0", f"/model/constants/TensorProto.INT64/0D/{self.num_attn_heads // self.num_kv_heads}"]
        self.make_mul(mul_1_name, mul_1_inputs, dtype=TensorProto.INT64, shape=None)
        concat_3_name = f"{basename}/Concat_3"
        concat_3_inputs = [f"{unsqueeze_1_name}/output_0", f"{mul_1_name}/output_0", f"{unsqueeze_3_name}/output_0", f"{unsqueeze_4_name}/output_0"]
        self.make_concat(concat_3_name, concat_3_inputs, dtype=TensorProto.INT64, shape=[4], axis=0)

        # Make the subgraph that follows the initial subgraph
        #
        #                               Mul ---> Equal
        #                              /              \
        # Reshape --> Shape --> ConstantOfShape --> Where
        #    |                                        |
        #    +----------------------------------------+
        reshape_2_name = f"{basename}/Reshape_2"
        reshape_2_inputs = [f"{concat_2_name}/output_0", "/model/constants/TensorProto.INT64/1D/-1"]
        self.make_reshape(reshape_2_name, reshape_2_inputs, dtype=TensorProto.INT64, shape=None)
        shape_2_name = f"{basename}/Shape_2"
        self.make_shape(shape_2_name, f"{reshape_2_name}/output_0", shape=[1])
        constant_shape_name = f"{basename}/ConstantOfShape"
        constant_shape_value = numpy_helper.from_array(np.array([1], dtype="int64"))
        self.make_constant_of_shape(constant_shape_name, f"{shape_2_name}/output_0", value=constant_shape_value, dtype=TensorProto.INT64, shape=[5])
        mul_2_name = f"{basename}/Mul"
        mul_2_inputs = [f"{constant_shape_name}/output_0", "/model/constants/TensorProto.INT64/0D/-1"]
        self.make_mul(mul_2_name, mul_2_inputs, dtype=TensorProto.INT64, shape=[5])
        equal_name = f"{basename}/Equal"
        equal_inputs = [f"{reshape_2_name}/output_0", f"{mul_2_name}/output_0"]
        self.make_equal(equal_name, equal_inputs, shape=[5])
        where_name = f"{basename}/Where"
        where_inputs = [f"{equal_name}/output_0", f"{constant_shape_name}/output_0", f"{reshape_2_name}/output_0"]
        self.make_where(where_name, where_inputs, dtype=TensorProto.INT64, shape=[5])

        # Make the final nodes
        #
        # Where (from above)  Concat (from above)
        #                   \           \
        # Unsqueeze --> Expand --> Reshape --> Transpose --> Reshape
        unsqueeze_5_name = f"{basename}/Unsqueeze_5"
        unsqueeze_5_inputs = [present_kv, "/model/constants/TensorProto.INT64/1D/2"]
        self.make_unsqueeze(unsqueeze_5_name, unsqueeze_5_inputs, dtype=self.io_dtype, shape=['batch_size', self.num_kv_heads, 1, 'sequence_length', self.head_size])
        expand_name = f"{basename}/Expand"
        expand_inputs = [f"{unsqueeze_5_name}/output_0", f"{where_name}/output_0"]
        self.make_expand(expand_name, expand_inputs, dtype=self.io_dtype, shape=['batch_size', self.num_kv_heads, self.num_attn_heads // self.num_kv_heads, 'sequence_length', self.head_size])
        reshape_3_name = f"{basename}/Reshape_3"
        reshape_3_inputs = [f"{expand_name}/output_0", f"{concat_3_name}/output_0"]
        self.make_reshape(reshape_3_name, reshape_3_inputs, dtype=self.io_dtype, shape=['batch_size', self.num_attn_heads, 'sequence_length', self.head_size])
        transpose_2_name = f"{basename}/Transpose_2"
        transpose_2_input = f"{reshape_3_name}/output_0"
        self.make_transpose(transpose_2_name, transpose_2_input, dtype=self.io_dtype, shape=['batch_size', 'sequence_length', self.num_attn_heads, self.head_size], perm=[0,2,1,3])
        reshape_4_name = f"{basename}/Reshape_4"
        reshape_4_inputs = [f"{transpose_2_name}/output_0", f"/model/constants/TensorProto.INT64/1D/0, 0, {self.num_attn_heads * self.head_size}"]
        self.make_reshape(reshape_4_name, reshape_4_inputs, dtype=self.io_dtype, shape=['batch_size', 'sequence_length', self.num_attn_heads * self.head_size])

        input_to_attention = f"{reshape_4_name}/output_0"
        return input_to_attention

    def make_attention_op(self, name, **kwargs):
        op_type = self.attention_attrs["op_type"]

        if op_type == "MultiHeadAttention":
            self.make_multi_head_attention(name, add_qk=f"{self.mask_attrs['mask_name']}/output_0", **kwargs)
        elif op_type == "GroupQueryAttention":
            self.make_group_query_attention(name, seqlens_k=f"{self.mask_attrs['seqlens_k']}/output_0", total_seq_len=f"{self.mask_attrs['total_seq_len']}/output_0", **kwargs)
        elif op_type == "SparseAttention":
            self.make_sparse_attention(name, block_row_indices=self.mask_attrs['block_row_indices'], block_col_indices=self.mask_attrs['block_col_indices'], key_total_seq_lens=f"{self.mask_attrs['key_total_seq_lens']}/output_0", total_seq_len=f"{self.mask_attrs['total_seq_len']}/output_0", **kwargs)
        else:
            raise NotImplementedError(f"The {op_type} op is not currently supported.")

    def make_multi_head_attention(self, name, **kwargs):
        inputs = [
            kwargs["q_path"], kwargs["k_path"], kwargs["v_path"], kwargs.get("bias", ""),
            kwargs.get("attn_mask", ""), kwargs.get("add_qk", ""),
            kwargs.get("past_k", ""), kwargs.get("past_v", ""),
        ]
        output = f"{name}/output_0"
        outputs = [output, kwargs.get("present_k", ""), kwargs.get("present_v", "")]
        self.make_node(
            "MultiHeadAttention", inputs=inputs, outputs=outputs, name=name, domain="com.microsoft",
            num_heads=self.num_attn_heads, scale=self.attention_attrs["scale"],
        )
        self.make_value_info(output, self.io_dtype, shape=['batch_size', 'sequence_length', self.head_size * self.num_attn_heads])

    def make_group_query_attention(self, name, **kwargs):
        inputs = [
            kwargs["q_path"], kwargs["k_path"], kwargs["v_path"],
            kwargs.get("past_k", ""), kwargs.get("past_v", ""),
            kwargs.get("seqlens_k", ""), kwargs.get("total_seq_len", ""),
            kwargs.get("cos_cache", ""), kwargs.get("sin_cache", ""),
        ]
        output = f"{name}/output_0"
        outputs = [output, kwargs.get("present_k", ""), kwargs.get("present_v", "")]
        self.make_node(
            "GroupQueryAttention", inputs=inputs, outputs=outputs, name=name, domain="com.microsoft",
            num_heads=self.num_attn_heads, kv_num_heads=self.num_kv_heads, scale=self.attention_attrs["scale"], # local_window_size=self.window_size,  # Disable sliding window attribute temporarily
            softcap=self.attention_attrs["softcap"], do_rotary=self.attention_attrs["use_rotemb_in_attn"], rotary_interleaved=self.rotemb_attrs["interleaved"],
        )
        self.make_value_info(output, self.io_dtype, shape=['batch_size', 'sequence_length', self.head_size * self.num_attn_heads])

    def make_sparse_attention(self, name, **kwargs):
        inputs = [
            kwargs["q_path"], kwargs["k_path"], kwargs["v_path"],
            kwargs.get("past_k"), kwargs.get("past_v"),
            kwargs.get("block_row_indices"), kwargs.get("block_col_indices"),
            kwargs.get("total_seq_len"), kwargs.get("key_total_seq_lens"),
            kwargs.get("cos_cache", ""), kwargs.get("sin_cache", ""),
        ]
        output = f"{name}/output_0"
        outputs = [output, kwargs.get("present_k", ""), kwargs.get("present_v", "")]
        self.make_node(
            "SparseAttention", inputs=inputs, outputs=outputs, name=name, domain="com.microsoft",
            num_heads=self.num_attn_heads, kv_num_heads=self.num_kv_heads, scale=self.attention_attrs["scale"], sparse_block_size=self.attention_attrs["block_sparse"]["sparse_block_size"],
            do_rotary=self.attention_attrs["use_rotemb_in_attn"], rotary_interleaved=self.rotemb_attrs["interleaved"],
        )

    def make_attention(self, layer_id, attention, root_input, **kwargs):
        # Make nodes for the Attention subgraph
        #
        # MultiHeadAttention example:
        #
        #               root_input
        #              /     |     \
        #       Q_MatMul  K_MatMul  V_MatMul  4D causal mask  past_key  past_value
        #           |        |         |            |            |           |
        #         Q_Add    K_Add     V_Add          +------------+-----------+
        #           |        |         |                         |
        #       Q_Rotary  K_Rotary     |                         |
        #           \        |        /                          |
        #            MultiHeadAttention--------------------------+
        #                    |
        #                O_MatMul
        #                    |
        #                  O_Add
        #
        # GroupQueryAttention example:
        #
        #               root_input
        #              /     |     \
        #       Q_MatMul  K_MatMul  V_MatMul  seqlens_k  total_seq_len  past_key  past_value
        #           |        |         |          |            |           |          |
        #         Q_Add    K_Add     V_Add        +------------+-----------+----------+
        #           |        |         |                       |
        #       Q_Rotary  K_Rotary     |                       |
        #           \        |        /                        |
        #            GroupQueryAttention-----------------------+
        #                    |
        #                O_MatMul
        #                    |
        #                  O_Add

        # Unpack attention weights if needed
        self.make_attention_unpacked(layer_id, attention, root_input, **kwargs)

        # Make MatMul nodes
        if self.attention_attrs["use_packed_matmul"]:
            # Combine 3 MatMuls into 1 packed MatMul
            qkv_matmul_basename = f"/model/layers.{layer_id}/attn/qkv_proj/MatMul"
            qkv_matmul_name = self.make_packed_matmul(attention.q_proj, attention.k_proj, attention.v_proj, qkv_matmul_basename, root_input)
            self.attention_attrs["q_path"] = f"{qkv_matmul_name}/output_0"
        else:
            q_matmul_basename = f"/model/layers.{layer_id}/attn/q_proj/MatMul"
            q_matmul_name = self.make_matmul(attention.q_proj, q_matmul_basename, root_input)
            self.attention_attrs["q_path"] = f"{q_matmul_name}/output_0"
            k_matmul_basename = f"/model/layers.{layer_id}/attn/k_proj/MatMul"
            k_matmul_name = self.make_matmul(attention.k_proj, k_matmul_basename, root_input)
            self.attention_attrs["k_path"] = f"{k_matmul_name}/output_0"
            v_matmul_basename = f"/model/layers.{layer_id}/attn/v_proj/MatMul"
            v_matmul_name = self.make_matmul(attention.v_proj, v_matmul_basename, root_input)
            self.attention_attrs["v_path"] = f"{v_matmul_name}/output_0"

        # Make Add nodes (if bias exists)
        q_bias_exists = attention.q_proj.bias is not None and torch.count_nonzero(attention.q_proj.bias) > 0
        k_bias_exists = attention.k_proj.bias is not None and torch.count_nonzero(attention.k_proj.bias) > 0
        v_bias_exists = attention.v_proj.bias is not None and torch.count_nonzero(attention.v_proj.bias) > 0
        all_bias_exists = q_bias_exists and k_bias_exists and v_bias_exists

        if all_bias_exists and self.attention_attrs["use_packed_matmul"]:
            # Combine 3 Adds into 1 packed Add
            qkv_add_name = f"/model/layers.{layer_id}/attn/qkv_proj/Add"
            self.make_packed_add(attention.q_proj.bias.detach().numpy(), attention.k_proj.bias.detach().numpy(), attention.v_proj.bias.detach().numpy(), qkv_add_name, root_input=self.attention_attrs["q_path"])
            self.attention_attrs["q_path"] = f"{qkv_add_name}/output_0"
        else:
            if q_bias_exists:
                q_add_name = f"/model/layers.{layer_id}/attn/q_proj/Add"
                self.make_add_bias(attention.q_proj.bias.detach().numpy(), q_add_name, root_input=self.attention_attrs["q_path"])
                self.attention_attrs["q_path"] = f"{q_add_name}/output_0"
            if k_bias_exists:
                k_add_name = f"/model/layers.{layer_id}/attn/k_proj/Add"
                self.make_add_bias(attention.k_proj.bias.detach().numpy(), k_add_name, root_input=self.attention_attrs["k_path"])
                self.attention_attrs["k_path"] = f"{k_add_name}/output_0"
            if v_bias_exists:
                v_add_name = f"/model/layers.{layer_id}/attn/v_proj/Add"
                self.make_add_bias(attention.v_proj.bias.detach().numpy(), v_add_name, root_input=self.attention_attrs["v_path"])
                self.attention_attrs["v_path"] = f"{v_add_name}/output_0"

        # Make RotaryEmbedding nodes
        cos_cache_name, sin_cache_name = "", ""
        if self.attention_attrs["use_rotemb_in_attn"]:
            cos_cache_name, sin_cache_name = self.make_rotary_embedding_caches()
        else:
            q_rotary_name = f"/model/layers.{layer_id}/attn/q_rotary/RotaryEmbedding"
            self.make_rotary_embedding(q_rotary_name, root_input=self.attention_attrs["q_path"], position_ids=kwargs.get("position_ids", "position_ids"))
            self.attention_attrs["q_path"] = f"{q_rotary_name}/output_0"
            k_rotary_name = f"/model/layers.{layer_id}/attn/k_rotary/RotaryEmbedding"
            self.make_rotary_embedding(k_rotary_name, root_input=self.attention_attrs["k_path"], position_ids=kwargs.get("position_ids", "position_ids"))
            self.attention_attrs["k_path"] = f"{k_rotary_name}/output_0"

        # Make repeat KV nodes (Note: `repeat_kv` needs to be kept since GroupQueryAttention isn't supported for FP32 CUDA)
        past_k = f"past_key_values.{layer_id}.key"
        past_v = f"past_key_values.{layer_id}.value"
        present_k = f"present.{layer_id}.key"
        present_v = f"present.{layer_id}.value"
        if self.num_attn_heads != self.num_kv_heads and self.attention_attrs["op_type"] == "MultiHeadAttention":
            self.attention_attrs["k_path"] = self.make_repeat_kv(layer_id, root_input=self.attention_attrs["k_path"], past_kv=past_k, present_kv=present_k)
            self.attention_attrs["v_path"] = self.make_repeat_kv(layer_id, root_input=self.attention_attrs["v_path"], past_kv=past_v, present_kv=present_v)
            past_k, past_v, present_k, present_v = "", "", "", ""

        # Make attention node (e.g. MultiHeadAttention, GroupQueryAttention, etc.)
        attn_name = f"/model/layers.{layer_id}/attn/{self.attention_attrs['op_type']}"
        self.make_attention_op(
            attn_name, q_path=self.attention_attrs["q_path"], k_path=self.attention_attrs["k_path"], v_path=self.attention_attrs["v_path"],
            past_k=past_k, past_v=past_v, present_k=present_k, present_v=present_v,
            cos_cache=cos_cache_name, sin_cache=sin_cache_name, **kwargs,
        )

        # Make MatMul node (output projection weight node)
        o_proj = 'o_proj' if hasattr(attention, 'o_proj') else 'dense'
        o_matmul_basename = f"/model/layers.{layer_id}/attn/o_proj/MatMul"
        o_weight = eval(f"attention.{o_proj}")
        o_matmul_name = self.make_matmul(o_weight, o_matmul_basename, f"{attn_name}/output_0")

        # Make Add node (output projection bias node if bias exists)
        o_bias_exists = eval(f"attention.{o_proj}.bias") is not None
        if o_bias_exists:
            o_add_name = f"/model/layers.{layer_id}/attn/o_proj/Add"
            o_bias = eval(f"attention.{o_proj}.bias.detach().numpy()")
            self.make_add_bias(o_bias, o_add_name, root_input=f"{o_matmul_name}/output_0")

        # Assign output 0 of previous output node as skip input to next SkipLayerNorm
        self.layernorm_attrs["skip_input"] = f"{o_matmul_name if not o_bias_exists else o_add_name}/output_0"

    def make_attention_unpacked(self, layer_id, attention, root_input, **kwargs):
        qkv_linear = getattr(attention, "qkv_proj", None) or getattr(attention, "query_key_value", None)
        if qkv_linear is None:
            # Return early if there's nothing to unpack
            return

        if hasattr(qkv_linear, "base_layer"):
            # For LoRA packed `MatMul`
            self.make_attention_unpacked_lora(layer_id, attention, qkv_linear, root_input, **kwargs)
        else:
            # For regular packed `MatMul`
            self.make_attention_unpacked_regular(layer_id, attention, qkv_linear, root_input, **kwargs)

        # Delete original packed weights
        del qkv_linear

    def make_attention_unpacked_lora(self, layer_id, attention, qkv_linear, root_input, **kwargs):
        from peft.tuners.lora.layer import LoraLayer

        q_size = self.num_attn_heads * self.head_size
        kv_size = self.num_kv_heads * self.head_size

        # Create Q/K/V base layers
        q_proj = torch.nn.Linear(in_features=q_size, out_features=q_size)
        q_proj.weight = torch.nn.Parameter(qkv_linear.weight[: q_size, :], requires_grad=False)
        q_proj.bias = None if qkv_linear.bias is None else torch.nn.Parameter(qkv_linear.bias[: q_size], requires_grad=False)

        k_proj = torch.nn.Linear(in_features=q_size, out_features=kv_size)
        k_proj.weight = torch.nn.Parameter(qkv_linear.weight[q_size : q_size + kv_size, :], requires_grad=False)
        k_proj.bias = None if qkv_linear.bias is None else torch.nn.Parameter(qkv_linear.bias[q_size : q_size + kv_size], requires_grad=False)

        v_proj = torch.nn.Linear(in_features=q_size, out_features=kv_size)
        v_proj.weight = torch.nn.Parameter(qkv_linear.weight[q_size + kv_size :, :], requires_grad=False)
        v_proj.bias = None if qkv_linear.bias is None else torch.nn.Parameter(qkv_linear.bias[q_size + kv_size :], requires_grad=False)

        # Create Q/K/V lora_B layers
        lora_B = qkv_linear.lora_B.default

        q_lora_B = torch.nn.Linear(in_features=q_size, out_features=q_size)
        q_lora_B.weight = torch.nn.Parameter(lora_B.weight[: q_size, :], requires_grad=False)
        q_lora_B.bias = None if lora_B.bias is None else torch.nn.Parameter(lora_B.bias[: q_size], requires_grad=False)

        k_lora_B = torch.nn.Linear(in_features=q_size, out_features=kv_size)
        k_lora_B.weight = torch.nn.Parameter(lora_B.weight[q_size : q_size + kv_size, :], requires_grad=False)
        k_lora_B.bias = None if lora_B.bias is None else torch.nn.Parameter(lora_B.bias[q_size : q_size + kv_size], requires_grad=False)

        v_lora_B = torch.nn.Linear(in_features=q_size, out_features=kv_size)
        v_lora_B.weight = torch.nn.Parameter(lora_B.weight[q_size + kv_size :, :], requires_grad=False)
        v_lora_B.bias = None if lora_B.bias is None else torch.nn.Parameter(lora_B.bias[q_size + kv_size :], requires_grad=False)

        # Create Q/K/V LoRA layers
        attention.q_proj = LoraLayer(q_proj)
        attention.q_proj.lora_A.default = qkv_linear.lora_A.default
        attention.q_proj.lora_B.default = q_lora_B
        attention.q_proj.scaling = qkv_linear.scaling

        attention.k_proj = LoraLayer(k_proj)
        attention.k_proj.lora_A.default = qkv_linear.lora_A.default
        attention.k_proj.lora_B.default = k_lora_B
        attention.k_proj.scaling = qkv_linear.scaling

        attention.v_proj = LoraLayer(v_proj)
        attention.v_proj.lora_A.default = qkv_linear.lora_A.default
        attention.v_proj.lora_B.default = v_lora_B
        attention.v_proj.scaling = qkv_linear.scaling

    def make_attention_unpacked_regular(self, layer_id, attention, qkv_linear, root_input, **kwargs):
        q_size = self.num_attn_heads * self.head_size
        kv_size = self.num_kv_heads * self.head_size

        attention.q_proj = torch.nn.Linear(in_features=q_size, out_features=q_size)
        attention.q_proj.weight = torch.nn.Parameter(qkv_linear.weight[: q_size, :], requires_grad=False)
        attention.q_proj.bias = None if qkv_linear.bias is None else torch.nn.Parameter(qkv_linear.bias[: q_size], requires_grad=False)

        attention.k_proj = torch.nn.Linear(in_features=q_size, out_features=kv_size)
        attention.k_proj.weight = torch.nn.Parameter(qkv_linear.weight[q_size : q_size + kv_size, :], requires_grad=False)
        attention.k_proj.bias = None if qkv_linear.bias is None else torch.nn.Parameter(qkv_linear.bias[q_size : q_size + kv_size], requires_grad=False)

        attention.v_proj = torch.nn.Linear(in_features=q_size, out_features=kv_size)
        attention.v_proj.weight = torch.nn.Parameter(qkv_linear.weight[q_size + kv_size :, :], requires_grad=False)
        attention.v_proj.bias = None if qkv_linear.bias is None else torch.nn.Parameter(qkv_linear.bias[q_size + kv_size :], requires_grad=False)

    def make_mlp(self, layer_id, mlp, root_input):
        # Unpack MLP weights if needed
        self.make_mlp_unpacked(layer_id, mlp, root_input)

        if self.mlp_attrs["use_proj"]:
            self.make_mlp_proj(layer_id, mlp, root_input)
        elif self.mlp_attrs["use_fc"]:
            self.make_mlp_fc(layer_id, mlp, root_input)
        else:
            raise NotImplementedError(f"The MLP layer type is not set.")

    def make_mlp_unpacked(self, layer_id, mlp, root_input):
        gate_up_linear = getattr(mlp, "gate_up_proj", None) or getattr(mlp, "dense_h_to_4h", None)
        if gate_up_linear is None:
            # Return early if there's nothing to unpack
            return

        if hasattr(gate_up_linear, "base_layer"):
            # For LoRA packed `MatMul`
            self.make_mlp_unpacked_lora(layer_id, mlp, gate_up_linear, root_input)
        else:
            # For regular packed `MatMul`
            self.make_mlp_unpacked_regular(layer_id, mlp, gate_up_linear, root_input)

        # Delete original packed weights
        del gate_up_linear

    def make_mlp_unpacked_lora(self, layer_id, mlp, gate_up_linear, root_input):
        from peft.tuners.lora.layer import LoraLayer

        # Create GateProj/UpProj base layers
        gate_proj = torch.nn.Linear(in_features=self.hidden_size, out_features=self.intermediate_size)
        gate_proj.weight = torch.nn.Parameter(gate_up_linear.weight[ : self.intermediate_size, :], requires_grad=False)
        gate_proj.bias = None if gate_up_linear.bias is None else torch.nn.Parameter(gate_up_linear.bias[: self.intermediate_size], requires_grad=False)

        up_proj = torch.nn.Linear(in_features=self.hidden_size, out_features=self.intermediate_size)
        up_proj.weight = torch.nn.Parameter(gate_up_linear.weight[self.intermediate_size :, :], requires_grad=False)
        up_proj.bias = None if gate_up_linear.bias is None else torch.nn.Parameter(gate_up_linear.bias[self.intermediate_size :], requires_grad=False)

        # Create GateProj/UpProj lora_B layers
        lora_B = gate_up_linear.lora_B.default

        gate_proj_lora_B = torch.nn.Linear(in_features=self.hidden_size, out_features=self.intermediate_size)
        gate_proj_lora_B.weight = torch.nn.Parameter(lora_B.weight[ : self.intermediate_size, :], requires_grad=False)
        gate_proj_lora_B.bias = None if lora_B.bias is None else torch.nn.Parameter(lora_B.bias[: self.intermediate_size], requires_grad=False)

        up_proj_lora_B = torch.nn.Linear(in_features=self.hidden_size, out_features=self.intermediate_size)
        up_proj_lora_B.weight = torch.nn.Parameter(lora_B.weight[self.intermediate_size :, :], requires_grad=False)
        up_proj_lora_B.bias = None if lora_B.bias is None else torch.nn.Parameter(lora_B.bias[self.intermediate_size :], requires_grad=False)

        # Create GateProj/UpProj LoRA layers
        mlp.gate_proj = LoraLayer(gate_proj)
        mlp.gate_proj.lora_A.default = gate_up_linear.lora_A.default
        mlp.gate_proj.lora_B.default = gate_proj_lora_B
        mlp.gate_proj.scaling = gate_up_linear.scaling

        mlp.up_proj = LoraLayer(up_proj)
        mlp.up_proj.lora_A.default = gate_up_linear.lora_A.default
        mlp.up_proj.lora_B.default = up_proj_lora_B
        mlp.up_proj.scaling = gate_up_linear.scaling

    def make_mlp_unpacked_regular(self, layer_id, mlp, gate_up_linear, root_input):
        mlp.gate_proj = torch.nn.Linear(in_features=self.hidden_size, out_features=self.intermediate_size)
        mlp.gate_proj.weight = torch.nn.Parameter(gate_up_linear.weight[: self.intermediate_size, :], requires_grad=False)
        mlp.gate_proj.bias = None if gate_up_linear.bias is None else torch.nn.Parameter(gate_up_linear.bias[: self.intermediate_size], requires_grad=False)

        mlp.up_proj = torch.nn.Linear(in_features=self.hidden_size, out_features=self.intermediate_size)
        mlp.up_proj.weight = torch.nn.Parameter(gate_up_linear.weight[self.intermediate_size :, :])
        mlp.up_proj.bias = None if gate_up_linear.bias is None else torch.nn.Parameter(gate_up_linear.bias[self.intermediate_size :], requires_grad=False)

    def make_mlp_proj(self, layer_id, mlp, root_input):
        # Make nodes for the MLP subgraph
        #
        #            root_input
        #           /          \
        #          /            \
        #   UpProjMatMul    GateProjMatMul
        #         |              |
        #     UpProjAdd     GateProjAdd
        #          \             |
        #           \         ActFunc
        #            \       /
        #             \     /
        #              \   /
        #               Mul
        #                |
        #          DownProjMatMul
        #                |
        #           DownProjAdd

        # Check if Add nodes need to be made (if bias exists)
        gate_bias_exists = mlp.gate_proj.bias is not None and torch.count_nonzero(mlp.gate_proj.bias) > 0
        up_bias_exists = mlp.up_proj.bias is not None and torch.count_nonzero(mlp.up_proj.bias) > 0
        down_bias_exists = mlp.down_proj.bias is not None and torch.count_nonzero(mlp.down_proj.bias) > 0

        # Make Gate proj nodes
        gate_matmul_basename = f"/model/layers.{layer_id}/mlp/gate_proj/MatMul"
        gate_matmul_name = self.make_matmul(mlp.gate_proj, gate_matmul_basename, root_input)
        gate_name = gate_matmul_name
        if gate_bias_exists:
            gate_add_name = f"/model/layers.{layer_id}/mlp/gate_proj/Add"
            self.make_add_bias(mlp.gate_proj.bias.detach().numpy(), gate_add_name, root_input=f"{gate_name}/output_0")
            gate_name = gate_add_name

        # Make Up proj nodes
        up_matmul_basename = f"/model/layers.{layer_id}/mlp/up_proj/MatMul"
        up_matmul_name = self.make_matmul(mlp.up_proj, up_matmul_basename, root_input)
        up_name = up_matmul_name
        if up_bias_exists:
            up_add_name = f"/model/layers.{layer_id}/mlp/up_proj/Add"
            self.make_add_bias(mlp.up_proj.bias.detach().numpy(), up_add_name, root_input=f"{up_name}/output_0")
            up_name = up_add_name

        # Make activation node(s)
        act_fn_name = self.make_activation(layer_id, root_input=f"{gate_name}/output_0")

        # Make Mul node after activation
        mul_name = f"/model/layers.{layer_id}/mlp/Mul"
        mul_inputs = [f"{act_fn_name}/output_0", f"{up_name}/output_0"]
        self.make_mul(mul_name, mul_inputs, dtype=self.io_dtype, shape=["batch_size", "sequence_length", self.intermediate_size])

        # Make output MatMul node
        down_matmul_basename = f"/model/layers.{layer_id}/mlp/down_proj/MatMul"
        down_matmul_name = self.make_matmul(mlp.down_proj, down_matmul_basename, f"{mul_name}/output_0")
        down_name = down_matmul_name
        if down_bias_exists:
            down_add_name = f"/model/layers.{layer_id}/mlp/down_proj/Add"
            self.make_add_bias(mlp.down_proj.bias.detach().numpy(), down_add_name, root_input=f"{down_name}/output_0")
            down_name = down_add_name

        # Assign output 0 of previous MatMul as skip input to next SkipLayerNorm
        self.layernorm_attrs["skip_input"] = f"{down_name}/output_0"

    def make_mlp_fc(self, layer_id, mlp, root_input):
        # Make nodes for the MLP subgraph
        #
        #          root_input
        #              |
        #          FC1_MatMul
        #              |
        #           FC1_Add
        #              |
        #           ActFunc
        #              |
        #          FC2_MatMul
        #              |
        #           FC2_Add

        # Check if Add nodes need to be made (if bias exists)
        fc1_bias_exists = mlp.fc1.bias is not None and torch.count_nonzero(mlp.fc1.bias) > 0
        fc2_bias_exists = mlp.fc2.bias is not None and torch.count_nonzero(mlp.fc2.bias) > 0

        # Make first layer of fully connected nodes (FC1)
        fc1_matmul_basename = f"/model/layers.{layer_id}/mlp/fc1/MatMul"
        fc1_matmul_name = self.make_matmul(mlp.fc1, fc1_matmul_basename, root_input)
        fc1_name = fc1_matmul_name
        if fc1_bias_exists:
            fc1_add_name = f"/model/layers.{layer_id}/mlp/fc1/Add"
            self.make_add_bias(mlp.fc1.bias.detach().numpy(), fc1_add_name, root_input=f"{fc1_name}/output_0")
            fc1_name = fc1_add_name

        # Make activation function
        act_fn_name = self.make_activation(layer_id, root_input=f"{fc1_name}/output_0")

        # Make second layer of fully connected nodes (FC2)
        fc2_matmul_basename = f"/model/layers.{layer_id}/mlp/fc2/MatMul"
        fc2_matmul_name = self.make_matmul(mlp.fc2, fc2_matmul_basename, root_input=f"{act_fn_name}/output_0")
        fc2_name = fc2_matmul_name
        if fc2_bias_exists:
            fc2_add_name = f"/model/layers.{layer_id}/mlp/fc2/Add"
            self.make_add_bias(mlp.fc2.bias.detach().numpy(), fc2_add_name, root_input=f"{fc2_name}/output_0")
            fc2_name = fc2_add_name

        # Assign output 0 of MLP layer as output of last layer
        self.mlp_attrs["output_0"] = f"{fc2_name}/output_0"

    def make_block_sparse_moe(self, layer_id, bsm, root_input):
        # Make nodes for the QMoE subgraph
        #
        #                  root_input
        #                 /       \
        #         router_MatMul    |
        #             /     \      |
        #         Shape      |     |
        #           |        |     |
        #         Gather     |     |
        #           |        |     |
        #       Unsqueeze    |     |
        #           |        |    /
        #        Concat     /    /
        #             \    /    /
        #             Reshape  /
        #                 \   /
        #                  QMoE
        #                   |
        #                 output
        num_experts = self.moe_attrs["num_experts"]
        top_k = self.moe_attrs["top_k"]
        activation_type = self.moe_attrs["activation_type"]
        normalize_routing_weights = self.moe_attrs["normalize_routing_weights"]
        use_sparse_mixer = self.moe_attrs["use_sparse_mixer"]
        use_int4 = self.moe_attrs["use_int4"]

        moe_name = f"/model/layers.{layer_id}/moe"
        gate_ops_base = f"{moe_name}/gate"

        # Make MoE nodes
        gate_name = f"{gate_ops_base}/MatMul"
        self.make_matmul(bsm.gate, gate_name, root_input)

        shape_name = f"{gate_ops_base}/Shape"
        self.make_shape(shape_name, f"{gate_name}/output_0", shape=[3])

        gather_name = f"{gate_ops_base}/Gather"
        self.make_gather(gather_name, [f"{shape_name}/output_0", "/model/constants/TensorProto.INT64/0D/2"], axis=0)

        unsqueeze_name = f"{gate_ops_base}/Unsqueeze"
        self.make_unsqueeze(unsqueeze_name, [f"{gather_name}/output_0", "/model/constants/TensorProto.INT64/1D/0"], dtype=TensorProto.INT64, shape=[1])

        concat_name = f"{gate_ops_base}/Concat"
        self.make_concat(concat_name, ["/model/constants/TensorProto.INT64/1D/-1", f"{unsqueeze_name}/output_0"], dtype=TensorProto.INT64, shape=[2], axis=0)

        gate_reshape_name = f"{gate_ops_base}/Reshape"
        self.make_reshape(gate_reshape_name, [f"{gate_name}/output_0", f"{concat_name}/output_0"], dtype=self.io_dtype, shape=['num_rows', num_experts])

        def quant_dequant(weights, quant_mode: bool = True):
            type = torch.quint4x2 if quant_mode else torch.int8
            processed_q_weight = None
            torch_weight_scales = None
            try:
                import tensorrt_llm

                _, processed_q_weight, torch_weight_scales = (
                    torch.ops.trtllm._symmetric_quantize_last_axis_of_batched_matrix(weights.T.cpu().contiguous(), type)
                )
            except:
                raise RuntimeError("tensorrt_llm is needed to use torch.ops.trtllm._symmetric_quantize_last_axis_of_batched_matrix()")

            return torch_weight_scales.to(torch.float16), processed_q_weight

        w1_list = []
        w2_list = []
        w3_list = []
        w1_scale_list = []
        w2_scale_list = []
        w3_scale_list = []

        for i in range(num_experts):
            # Quantize the weights with uint8
            w1_scale, pre_qweight1= quant_dequant(bsm.experts[i].w1.weight, use_int4)
            w2_scale, pre_qweight2= quant_dequant(bsm.experts[i].w2.weight, use_int4)
            w3_scale, pre_qweight3= quant_dequant(bsm.experts[i].w3.weight, use_int4)

            w1_list.append(pre_qweight1)
            w2_list.append(pre_qweight2)
            w3_list.append(pre_qweight3)

            w1_scale_list.append(w1_scale)
            w2_scale_list.append(w2_scale)
            w3_scale_list.append(w3_scale)

        moe_expert_weight_1_name = f"model.layers.{layer_id}.moe.weight_1"
        moe_expert_weight_2_name = f"model.layers.{layer_id}.moe.weight_2"
        moe_expert_weight_3_name = f"model.layers.{layer_id}.moe.weight_3"

        moe_expert_scales_1_name = f"model.layers.{layer_id}.moe.scales_1"
        moe_expert_scales_2_name = f"model.layers.{layer_id}.moe.scales_2"
        moe_expert_scales_3_name = f"model.layers.{layer_id}.moe.scales_3"

        def make_moe_external_tensor(w_list, moe_expert_name, numpy_type):
            moe_experts_weight = torch.stack(w_list, dim=0).detach().numpy()
            self.make_external_tensor(moe_experts_weight.astype(numpy_type), moe_expert_name)

        make_moe_external_tensor(w1_list, moe_expert_weight_1_name, np.uint8)
        make_moe_external_tensor(w2_list, moe_expert_weight_2_name, np.uint8)
        make_moe_external_tensor(w3_list, moe_expert_weight_3_name, np.uint8)

        # Currently we don't expect QMoE to be used with distributed inference
        make_moe_external_tensor(w1_scale_list, moe_expert_scales_1_name, self.to_numpy_dtype[self.io_dtype])
        make_moe_external_tensor(w2_scale_list, moe_expert_scales_2_name, self.to_numpy_dtype[self.io_dtype])
        make_moe_external_tensor(w3_scale_list, moe_expert_scales_3_name, self.to_numpy_dtype[self.io_dtype])

        bias_ph = "" # Placeholder for bias
        inputs = [root_input, f"{gate_reshape_name}/output_0", \
                  moe_expert_weight_1_name, moe_expert_scales_1_name, bias_ph, \
                  moe_expert_weight_2_name, moe_expert_scales_2_name, bias_ph, \
                  moe_expert_weight_3_name, moe_expert_scales_3_name]
        output = f"{moe_name}/output_0"

        op_type = "QMoE"
        self.make_node(op_type, inputs=inputs, outputs=[output], name=moe_name, domain="com.microsoft",
                       k=top_k, activation_type=activation_type, normalize_routing_weights=normalize_routing_weights,
                       use_sparse_mixer=use_sparse_mixer, expert_weight_bits=(4 if use_int4 else 8))

        self.make_value_info(output, self.io_dtype, shape=['batch_size', 'sequence_length', self.hidden_size])

        # Assign output 0 of previous MoE as root input to next SkipLayerNorm
        self.layernorm_attrs["skip_input"] = output

    def make_activation_with_mul(self, layer_id, root_input, activation, domain):
        # Make nodes for this activation subgraph
        #
        #       root_input (GateProjMatMul)
        #         /  |
        #   ActFunc  |
        #          \ |
        #           Mul
        act_name = f"/model/layers.{layer_id}/mlp/act_fn/{activation}"
        act_output = f"{act_name}/output_0"
        self.make_node(activation, inputs=[root_input], outputs=[act_output], name=act_name, domain=domain)
        self.make_value_info(act_output, dtype=self.io_dtype, shape=["batch_size", "sequence_length", self.intermediate_size])

        mul_act_name = f"/model/layers.{layer_id}/mlp/act_fn/Mul"
        mul_act_inputs = [root_input, act_output]
        self.make_mul(mul_act_name, mul_act_inputs, dtype=self.io_dtype, shape=["batch_size", "sequence_length", self.intermediate_size])

        return mul_act_name

    def make_gelu(self, layer_id, root_input, activation):
        # Make nodes for this activation subgraph
        #
        #       root_input (Add)
        #           |
        #        GeluAct
        gelu_name = f"/model/layers.{layer_id}/mlp/act_fn/{activation}"
        output = f"{gelu_name}/output_0"
        self.make_node(activation, inputs=[root_input], outputs=[output], name=gelu_name, domain="com.microsoft")
        self.make_value_info(output, self.io_dtype, shape=['batch_size', 'sequence_length', self.intermediate_size])

        return gelu_name

    def make_relu(self, layer_id, root_input, activation):
        relu_name = f"/model/layers.{layer_id}/mlp/act_fn/{activation}"
        output = f"{relu_name}/output_0"
        self.make_node(activation, inputs=[root_input], outputs=[output], name=relu_name, domain="")
        self.make_value_info(output, self.io_dtype, shape=['batch_size', 'sequence_length', self.intermediate_size])
        return relu_name

    def make_relu_squared(self, layer_id, root_input, activation):
        relu_name = self.make_relu(layer_id, root_input, "Relu")
        basename = f"/model/layers.{layer_id}/mlp/square/{activation}"
        pow_name = f"{basename}/pow"
        pow_inputs = [f"{relu_name}/output_0", "/model/constants/TensorProto.INT32/1D/2"]
        self.make_node("Pow", inputs=pow_inputs, outputs=[f"{pow_name}/output_0"], name=pow_name, domain="")
        self.make_value_info(f"{pow_name}/output_0", self.io_dtype, shape=['batch_size', 'sequence_length', self.intermediate_size])
        return pow_name

    def make_activation(self, layer_id, root_input):
        if self.activation in {"silu", "swish", "swiglu"}:
            output_name = self.make_activation_with_mul(layer_id, root_input, activation="Sigmoid", domain=None)
        elif self.activation in {"gelu_new", "gelu_fast", "gelu_pytorch_tanh"}:
            output_name = self.make_gelu(layer_id, root_input, activation="FastGelu")
        elif self.activation in {"gelu"}:
            output_name = self.make_gelu(layer_id, root_input, activation="Gelu")
        elif self.activation in {"gegelu", "geglu"}:
            output_name = self.make_gelu(layer_id, root_input, activation="QuickGelu")
        elif self.activation in {"relu"}:
            output_name = self.make_relu(layer_id, root_input, activation="Relu")
        elif self.activation in {"relu2"}:
            output_name = self.make_relu_squared(layer_id, root_input, activation="Relu2")
        else:
            raise NotImplementedError(f"The {self.activation} activation function is not currently supported.")
        return output_name

    def make_lm_head(self, lm_head):
        # Check if there are ops to insert after MatMul
        bias_exists = lm_head.bias is not None
        scale_exists = self.lm_head_attrs["scale"] != 1
        mask_exists = self.lm_head_attrs["mask"] is not None

        matmul_basename = "/lm_head/MatMul"
        root_input = self.layernorm_attrs["output_0"]
        matmul_name = self.make_matmul(lm_head, matmul_basename, root_input, logits=not(bias_exists or scale_exists or mask_exists))
        lm_name = matmul_name

        if bias_exists:
            add_name = "/lm_head/Add"
            self.make_add_bias(lm_head.bias.detach().numpy(), add_name, root_input=f"{lm_name}/output_0", logits=not(scale_exists or mask_exists))
            lm_name = add_name

        if scale_exists:
            mul_name = "/lm_head/Mul"
            mul_inputs = [f"{lm_name}/output_0", f"/model/constants/{self.to_str_dtype[self.io_dtype]}/0D/{self.lm_head_attrs['scale']}"]
            mul_output = "logits" if not mask_exists else f"{mul_name}/output_0"
            self.make_node('Mul', inputs=mul_inputs, outputs=[mul_output], name=mul_name)
            self.make_value_info(mul_output, self.io_dtype, shape=['batch_size', 'sequence_length', self.vocab_size])
            lm_name = mul_name

        if mask_exists:
            # Save logits mask as initializer
            logits_mask_name = "logits_mask"
            self.make_external_tensor(self.lm_head_attrs["mask"].detach().numpy(), logits_mask_name)

            where_name = "/lm_head/Where"
            where_inputs = [logits_mask_name, f"/model/constants/{self.to_str_dtype[self.io_dtype]}/0D/{np.finfo(self.to_numpy_dtype[self.io_dtype]).min}", f"{lm_name}/output_0"]
            where_output = "logits"
            self.make_node('Where', inputs=where_inputs, outputs=[where_output], name=where_name)
            self.make_value_info(where_output, self.io_dtype, shape=['batch_size', 'sequence_length', self.vocab_size])
            lm_name = where_name

    def make_layer(self, layer_id, layer):
        # Each LLM decoder layer is typically defined as:
        # input_layernorm --> attention --> output_layernorm --> MLP
        self.make_layernorm(layer_id, layer.input_layernorm, skip=not self.layernorm_attrs["first_layernorm"], simple=self.layernorm_attrs["simple"], location="input")
        self.make_attention(layer_id, layer.self_attn, root_input=self.layernorm_attrs["output_0"])
        self.make_layernorm(layer_id, layer.post_attention_layernorm, skip=True, simple=self.layernorm_attrs["simple"], location="post_attention")
        self.make_mlp(layer_id, layer.mlp, root_input=self.layernorm_attrs["output_0"])

        self.layernorm_attrs["first_layernorm"] = False
        if layer_id == self.num_layers - 1:
            # Norm after last decoder layer of model (last layer --> norm)
            self.layernorm_attrs["last_layernorm"] = True

    def make_model(self, input_path):
        # Make inputs and outputs to ONNX model
        self.make_inputs_and_outputs()

        # Make pre-processing nodes
        self.make_preprocessing_nodes()

        # Load weights of original model
        if input_path.endswith(".gguf"):
            # Load GGUF model
            try:
                from gguf_model import GGUFModel
            except:
                from onnxruntime_genai.models.gguf_model import GGUFModel
            model = GGUFModel.from_pretrained(self.model_type, input_path, self.head_size, self.hidden_size, self.intermediate_size, self.num_attn_heads, self.num_kv_heads, self.vocab_size)
            self.layernorm_attrs["add_offset"] = 0  # add offset already done for GGUF models
        elif self.quant_type is not None:
            # Load quantized PyTorch model
            try:
                from quantized_model import QuantModel
            except:
                from onnxruntime_genai.models.quantized_model import QuantModel
            q_size = self.num_attn_heads * self.head_size
            kv_size = self.num_kv_heads * self.head_size
            model = QuantModel.from_pretrained(self.quant_type, input_path, self.quant_attrs["bits"], self.quant_attrs["group_size"], self.quant_attrs["use_g_idx"], q_size, kv_size, self.intermediate_size, self.num_layers)
        else:
            # Load PyTorch model
            extra_kwargs = {"num_hidden_layers": self.num_layers} if "num_hidden_layers" in self.extra_options else {}
            model = AutoModelForCausalLM.from_pretrained(self.model_name_or_path, cache_dir=self.cache_dir, token=self.hf_token, trust_remote_code=True, **extra_kwargs)

        if "adapter_path" in self.extra_options:
            from peft import PeftModel
            model = PeftModel.from_pretrained(model, self.extra_options["adapter_path"], cache_dir=self.cache_dir, token=self.hf_token)

        # Loop through model and map each module to ONNX/ORT ops
        self.layer_id = 0
        for module in model.modules():

            if isinstance(module, torch.nn.Embedding) or (hasattr(model, "embedding") and module == model.embedding):
                # Checks (Hugging Face logic) or (GGUF logic)
                if not self.exclude_embeds:
                    # Embedding layer
                    print("Reading embedding layer")
                    self.make_embedding(module.weight.detach().numpy())
                else:
                    # Exclude embedding layer from model
                    self.layernorm_attrs["root_input"] = "inputs_embeds"
                    self.layernorm_attrs["skip_input"] = "inputs_embeds"

            elif (module.__class__.__name__.endswith("DecoderLayer") or module.__class__.__name__.endswith("GLMBlock")) and self.layer_id < self.num_layers:
                # Each decoder layer of model
                print(f"Reading decoder layer {self.layer_id}")
                self.make_layer(self.layer_id, module)
                self.layer_id += 1

            elif self.layer_id == self.num_layers and self.has_final_norm(module, model):
                # SkipLayerNorm after last decoder layer (MatMul --> SkipLayerNorm)
                print("Reading final norm")
                self.make_layernorm(self.layer_id, module, skip=True, simple=self.layernorm_attrs["simple"], location="final_norm")
            
            elif (isinstance(module, torch.nn.Linear) and module.out_features == self.vocab_size) or (hasattr(model, "lm_head") and module == model.lm_head):
                # Checks (Hugging Face logic) or (GGUF logic)
                if not self.exclude_lm_head:
                    # Language modeling head (SkipLayerNorm --> logits)
                    print("Reading LM head")
                    self.make_lm_head(module)

        del model

    def has_final_norm(self, module, model):
       # Hugging Face names
       hf_norm = hasattr(model, "model") and hasattr(model.model, "norm") and module == model.model.norm
       hf_final_layernorm = hasattr(model, "model") and hasattr(model.model, "final_layernorm") and module == model.model.final_layernorm
       hf_transformer_final_layernorm = hasattr(model, "transformer") and hasattr(model.transformer, "encoder") and hasattr(model.transformer.encoder, "final_layernorm") and module == model.transformer.encoder.final_layernorm
       # GGUF names
       gguf_final_norm = hasattr(model, "final_norm") and module == model.final_norm
       return hf_norm or hf_final_layernorm or hf_transformer_final_layernorm or gguf_final_norm

    def make_preprocessing_nodes(self):
        self.make_attention_mask_reformatting()
        # TODO: add make_position_ids_reformatting() here

    def make_attention_mask_reformatting(self):
        if self.extra_options.get("enable_cuda_graph", False) or self.ep == "dml":
            # ORT does not allow nodes to be placed on mulitple execution providers
            # with cuda graph enabled. We've only verified it works with GQA and with
            # past_present_share_buffer enabled(so the total_seq_len in GQA is hardcoded
            # to a fixed value by logic).
            # For other models, we need to check if it works and update the logic here.
            # This assertion is temporary.
            assert self.past_present_share_buffer

        if self.attention_attrs["op_type"] == "GroupQueryAttention":
            self.make_attention_mask_reformatting_for_gqa()
        elif self.attention_attrs["op_type"] == "MultiHeadAttention":
            # Make attention mask reformatting nodes
            #
            #           2D attention mask
            #                   |
            #    attention mask reformatting subgraph
            #                   |
            #         4D causal attention mask
            self.make_attention_mask_reformatting_for_mha()

        if self.attention_attrs["block_sparse"]["sparse_block_size"] != 0:
            self.make_attention_mask_reformatting_for_sparse_attn()

    def make_attention_mask_reformatting_for_mha(self):
        # Make nodes for the attention mask subgraphs that reformat the
        # 2D attention mask (B, S) to 4D causal attention mask (B, N, S, T)
        #
        #             input_ids       past_key_values.0.key
        #            /         \               |
        #         Shape       Shape          Shape
        #          |            |              |
        #        Gather       Gather         Gather
        #       (idx=0)       (idx=1)        (idx=2)
        #          |            |    |\      /
        #          |            |    | \    /
        #          |            |    |   Add                                      attention_mask--------+
        #          |            |    |    |                                       /           \         |
        #      Unsqueeze   Unsqueeze | Unsqueeze                                Shape       Shape       |
        #              \        |    |  /                                         |           |         |
        #               \       |    +-/--------+----------+----------+         Gather      Gather    Unsqueeze
        #                \      |     /         |          |          |        (idx=0)     (idx=1)      |
        #                 \     |    /          |          |          |           |           |         |
        #                  \    |   /       Unsqueeze  Unsqueeze  Unsqueeze   Unsqueeze   Unsqueeze   Unsqueeze
        #                   \   |  /                \ /                    \      |      /              |
        #                    Concat               Concat                    \     |     /               |
        #                   /   |   \                |                       \    |    /                |
        #                  /    |    \               |                        \   |   /                 |
        #                 /     |     \        ConstantOfShape                  Concat                  |
        #                /      |      \           /   \      \                /  |   \                 |
        #               /     Shape     \      Shape   Shape   |              /   |    \                |
        #              /        |        \       |       |     |             /    |     \               |
        #             /         |         \    Slice   Slice   |            /     |      \              |
        #             \   ConstantOfShape  |     |       |     |           /    Shape     \             |
        #              \        |     |    |  Squeeze  Squeeze |          /       |        \            |
        #               \      Mul    |    |     |       |     |         /        |         \           |
        #                \      |     |    | Unsqueeze  Range  |         \  ConstantOfShape  \         /
        #                 \     |     |    |     |       |  |  |          \       |      |    |       /
        #                  \    |     |    |   Concat  Add  |  |           \     Mul     |    |      /
        #                   \   |     |    |     |    /     |  |            \     |      |    |     /
        #                     Equal   |   /    Reshape      |  |             \    |      |    |    /
        #                          \  |  /       |          |  |              \   |      |    |   /
        #                           Where      Less---------+  |               \  |      |    |  /
        #                             |          |             |                 Equal   |   /  /
        #                             |        Where-----------+                      \  |  /  /
        #                             |          |                                     Where  /
        #                             |      Unsqueeze                                   |   /
        #                             |          |                                    Expand
        #                             |      Unsqueeze                                   |
        #                              \    /                                          Cast
        #                              Expand                                            |
        #                                 |                                             Sub
        #                                 |                                            / |
        #                                 |                                           / Cast
        #                                 |                                           |  |
        #                                 |                                           Where
        #                                 |                                             |
        #                                 +----------------------+----------------------+
        #                                                        |
        #                                                       Add
        #                                                        |
        #                                                      Concat

        basename = "/model/attn_mask_reformat"
        input_ids_basename = f"{basename}/input_ids_subgraph"
        past_key_basename = f"{basename}/past_key_subgraph"
        attn_mask_basename = f"{basename}/attn_mask_subgraph"

        # Make past_key_values.0.key subgraph
        past_key_gather_name = self.make_past_key_subgraph(past_key_basename)

        # Make common attention mask subgraphs, one each for input_ids and attention_mask
        shared_unsqueeze_name, end_expand_name = self.make_input_ids_subgraph(input_ids_basename, past_key_gather_name)
        end_where_name = self.make_attention_mask_subgraph(attn_mask_basename, shared_unsqueeze_name)

        end_add_name = f"{basename}/Add"
        end_add_inputs = [f"{end_where_name}/output_0", f"{end_expand_name}/output_0"]
        end_add_shape = ["batch_size", 1, "source_sequence_length", "target_sequence_length"]
        self.make_add(end_add_name, end_add_inputs, dtype=self.io_dtype, shape=end_add_shape) # Shape of mask is now (B, 1, S, T)

        tile_name = f"{basename}/Tile"
        tile_inputs = [f"{end_add_name}/output_0", f"/model/constants/TensorProto.INT64/1D/1, {self.num_attn_heads}, 1, 1"]
        tile_shape = ["batch_size", self.num_attn_heads, "source_sequence_length", "target_sequence_length"]
        self.make_tile(tile_name, tile_inputs, dtype=self.io_dtype, shape=tile_shape) # Shape of mask is now (B, N, S, T)

        self.mask_attrs["mask_name"] = tile_name

    def make_past_key_subgraph(self, basename):
        shape_name = f"{basename}/Shape"
        self.make_shape(shape_name, "past_key_values.0.key", shape=[4])
        gather_name = f"{basename}/Gather"
        gather_inputs = [f"{shape_name}/output_0", "/model/constants/TensorProto.INT64/0D/2"]
        self.make_gather(gather_name, gather_inputs, axis=0)
        return gather_name

    def make_input_ids_subgraph(self, basename, past_key_gather_name):
        # Make shared nodes between past_key_values.0.key (Gather with idx=2) and input_ids (Gather with idx=1) subgraphs
        #
        #       Gather          Gather
        #       (idx=1)         (idx=2)
        #              \       /
        #               \     /
        #                \   /
        #                 Add
        #                  |
        #              Unsqueeze
        shared_add_name = f"{basename}/Add_1"
        shared_add_inputs = [f"{basename}/Gather_2/output_0", f"{past_key_gather_name}/output_0"]
        self.make_add(shared_add_name, shared_add_inputs, dtype=TensorProto.INT64, shape=[])
        unsqueeze_3_name = f"{basename}/Unsqueeze_3"  # shared unsqueeze for input_ids and past_key_values.0.key
        unsqueeze_3_inputs = [f"{shared_add_name}/output_0", "/model/constants/TensorProto.INT64/1D/0"]
        self.make_unsqueeze(unsqueeze_3_name, unsqueeze_3_inputs, dtype=TensorProto.INT64, shape=[1])

        # Make the additional subgraph for input_ids
        #
        #       Unsqueeze (unsqueeze_4)                   Shape --> Slice --> Squeeze --> Unsqueeze --> Concat
        #      /          \                              /                                                    \
        # Gather (idx=1)   --> Concat --> ConstantOfShape                                                      Reshape --> Less --> Where --> Unsqueeze --> Unsqueeze --> Expand
        #      \          /                              \                                                     |
        #       Unsqueeze (unsqueeze_5)                   Shape --> Slice --> Squeeze --> Range --> Add -------+
        unsqueeze_inputs = [f"{basename}/Gather_2/output_0", "/model/constants/TensorProto.INT64/1D/0"]
        unsqueeze_4_name = f"{basename}/Unsqueeze_4"
        self.make_unsqueeze(unsqueeze_4_name, unsqueeze_inputs, dtype=TensorProto.INT64, shape=[1])
        unsqueeze_5_name = f"{basename}/Unsqueeze_5"
        self.make_unsqueeze(unsqueeze_5_name, unsqueeze_inputs, dtype=TensorProto.INT64, shape=[1])
        unsqueeze_6_name = f"{basename}/Unsqueeze_6"  # shared unsqueeze for input_ids and attention_mask
        self.make_unsqueeze(unsqueeze_6_name, unsqueeze_inputs, dtype=TensorProto.INT64, shape=[1])
        concat_2_name = f"{basename}/Concat_2"
        concat_inputs = [f"{unsqueeze_4_name}/output_0", f"{unsqueeze_5_name}/output_0"]
        self.make_concat(concat_2_name, concat_inputs, dtype=TensorProto.INT64, shape=[2], axis=0)
        constant_shape_name = f"{basename}/ConstantOfShape_2"
        constant_shape_numpy_dtype = self.to_numpy_dtype[self.io_dtype]
        constant_shape_value = numpy_helper.from_array(np.array([np.finfo(constant_shape_numpy_dtype).min], dtype=constant_shape_numpy_dtype))
        self.make_constant_of_shape(constant_shape_name, f"{concat_2_name}/output_0", value=constant_shape_value, dtype=self.io_dtype, shape=['unk', 'unk'])

        # Top path
        shape_4_name = f"{basename}/Shape_4"
        self.make_shape(shape_4_name, f"{constant_shape_name}/output_0", shape=[2])
        slice_1_name = f"{basename}/Slice_1"
        slice_1_inputs = [f"{shape_4_name}/output_0", "/model/constants/TensorProto.INT64/1D/-1", f"/model/constants/TensorProto.INT64/1D/{np.iinfo(np.int64).max}", "/model/constants/TensorProto.INT64/1D/0"]
        self.make_slice(slice_1_name, slice_1_inputs, dtype=TensorProto.INT64, shape=[1])
        squeeze_1_name = f"{basename}/Squeeze_1"
        squeeze_1_inputs = [f"{slice_1_name}/output_0", "/model/constants/TensorProto.INT64/1D/0"]
        self.make_squeeze(squeeze_1_name, squeeze_1_inputs)
        unsqueeze_7_name = f"{basename}/output_0"
        unsqueeze_7_inputs = [f"{squeeze_1_name}/output_0", "/model/constants/TensorProto.INT64/1D/0"]
        self.make_unsqueeze(unsqueeze_7_name, unsqueeze_7_inputs, dtype=TensorProto.INT64, shape=[1])
        concat_3_name = f"{basename}/Concat_3"
        concat_3_inputs = [f"{unsqueeze_7_name}/output_0", "/model/constants/TensorProto.INT64/1D/1"]
        self.make_concat(concat_3_name, concat_3_inputs, dtype=TensorProto.INT64, shape=[2], axis=0)

        # Bottom path
        shape_5_name = f"{basename}/Shape_5"
        self.make_shape(shape_5_name, f"{constant_shape_name}/output_0", shape=[2])
        slice_2_name = f"{basename}/Slice_2"
        slice_2_inputs = [f"{shape_5_name}/output_0", "/model/constants/TensorProto.INT64/1D/-1", f"/model/constants/TensorProto.INT64/1D/{np.iinfo(np.int64).max}", "/model/constants/TensorProto.INT64/1D/0"]
        self.make_slice(slice_2_name, slice_2_inputs, dtype=TensorProto.INT64, shape=[1])
        squeeze_2_name = f"{basename}/Squeeze_2"
        squeeze_2_inputs = [f"{slice_2_name}/output_0", "/model/constants/TensorProto.INT64/1D/0"]
        self.make_squeeze(squeeze_2_name, squeeze_2_inputs)
        range_name = f"{basename}/Range"
        range_inputs = ["/model/constants/TensorProto.INT64/0D/0", f"{squeeze_2_name}/output_0", "/model/constants/TensorProto.INT64/0D/1"]
        self.make_range(range_name, range_inputs)
        add_2_name = f"{basename}/Add_2"
        add_inputs = [f"{range_name}/output_0", "/model/constants/TensorProto.INT64/0D/1"]
        self.make_add(add_2_name, add_inputs, dtype=TensorProto.INT64, shape=["unk"])

        # Merged path
        reshape_name = f"{basename}/Reshape"
        reshape_inputs = [f"{add_2_name}/output_0", f"{concat_3_name}/output_0"]
        self.make_reshape(reshape_name, reshape_inputs, dtype=TensorProto.INT64, shape=None)
        less_name = f"{basename}/Less"
        less_inputs = [f"{range_name}/output_0", f"{reshape_name}/output_0"]
        self.make_less(less_name, less_inputs)
        where_2_name = f"{basename}/Where_2"
        where_2_inputs = [f"{less_name}/output_0", f"/model/constants/{self.to_str_dtype[self.io_dtype]}/0D/0", f"{constant_shape_name}/output_0"]
        self.make_where(where_2_name, where_2_inputs, dtype=self.io_dtype, shape=None)
        unsqueeze_8_name = f"{basename}/Unsqueeze_8"
        unsqueeze_8_inputs = [f"{where_2_name}/output_0", "/model/constants/TensorProto.INT64/1D/0"]
        self.make_unsqueeze(unsqueeze_8_name, unsqueeze_8_inputs, dtype=self.io_dtype, shape=None)
        unsqueeze_9_name = f"{basename}/Unsqueeze_9"
        unsqueeze_9_inputs = [f"{unsqueeze_8_name}/output_0", "/model/constants/TensorProto.INT64/1D/1"]
        self.make_unsqueeze(unsqueeze_9_name, unsqueeze_9_inputs, dtype=self.io_dtype, shape=None)

        expand_name = self.make_common_mask_reformat_subgraph(basename, root_input="input_ids" if not self.exclude_embeds else "inputs_embeds", unsqueeze_for_concat=unsqueeze_3_name, unsqueeze_for_expand=unsqueeze_9_name, input_ids_subgraph=True)
        return unsqueeze_6_name, expand_name

    def make_attention_mask_subgraph(self, basename, unsqueeze_for_concat):
        # Make the additional subgraph to join Expand:
        # attention_mask --> Unsqueeze --> Unsqueeze --> Expand
        attention_mask_shape = self.input_shapes["attention_mask"]

        unsqueeze_3_name = f"{basename}/Unsqueeze_3"
        unsqueeze_3_inputs = ["attention_mask", "/model/constants/TensorProto.INT64/1D/1"]
        attention_mask_shape.insert(1, 1) # ['batch_size', 'total_sequence_length'] --> ['batch_size', 1, 'total_sequence_length']
        self.make_unsqueeze(unsqueeze_3_name, unsqueeze_3_inputs, dtype=TensorProto.INT64, shape=attention_mask_shape)
        unsqueeze_4_name = f"{basename}/Unsqueeze_4"
        unsqueeze_4_inputs = [f"{unsqueeze_3_name}/output_0", "/model/constants/TensorProto.INT64/1D/2"]
        attention_mask_shape.insert(1, 1) # ['batch_size', 1, 'total_sequence_length'] --> ['batch_size', 1, 1, 'total_sequence_length']
        self.make_unsqueeze(unsqueeze_4_name, unsqueeze_4_inputs, dtype=TensorProto.INT64, shape=attention_mask_shape)

        # Make the main subgraph
        expand_name = self.make_common_mask_reformat_subgraph(basename, root_input="attention_mask", unsqueeze_for_concat=unsqueeze_for_concat, unsqueeze_for_expand=unsqueeze_4_name)

        # Make the additional subgraph after Expand:
        #                      +-----------------+
        #                      |                 |
        # Expand --> Cast --> Sub --> Cast --> Where
        cast_1_name = f"{basename}/Cast_1"
        self.make_cast(cast_1_name, f"{expand_name}/output_0", dtype=self.io_dtype, shape=["unk", "unk", "unk", "unk"])
        sub_name = f"{basename}/Sub"
        sub_inputs = [f"/model/constants/{self.to_str_dtype[self.io_dtype]}/0D/1", f"{cast_1_name}/output_0"]
        self.make_sub(sub_name, sub_inputs, dtype=self.io_dtype, shape=["unk", "unk", "unk", "unk"])
        cast_2_name = f"{basename}/Cast_2"
        self.make_cast(cast_2_name, f"{sub_name}/output_0", dtype=TensorProto.BOOL, shape=["unk", "unk", "unk", "unk"])
        where_2_name = f"{basename}/Where_2"
        where_2_inputs = [f"{cast_2_name}/output_0", f"/model/constants/{self.to_str_dtype[self.io_dtype]}/0D/{np.finfo(self.to_numpy_dtype[self.io_dtype]).min}", f"{sub_name}/output_0"]
        self.make_where(where_2_name, where_2_inputs, dtype=self.io_dtype, shape=["unk", "unk", "unk", "unk"])

        return where_2_name

    def make_common_mask_reformat_subgraph(self, basename, root_input, unsqueeze_for_concat, unsqueeze_for_expand, input_ids_subgraph=False):
        #             root_input
        #            /         \
        #         Shape       Shape
        #          |            |
        #        Gather       Gather
        #       (idx=0)       (idx=1)
        #          |            |
        #      Unsqueeze   Unsqueeze   Unsqueeze (unsqueeze_for_concat)
        #              \        |       /
        #               \       |      /
        #                \      |     /
        #                 \     |    /
        #                  \    |   /
        #                   \   |  /
        #                    Concat
        #                   /   |   \
        #                  /    |    \
        #                 /     |     \
        #                /      |      \
        #               /     Shape     \
        #              /        |        \
        #             /         |         \
        #             \   ConstantOfShape  |
        #              \        |     |    |
        #               \      Mul    |    |
        #                \      |     |    |
        #                 \     |     |    |
        #                  \    |     |    |
        #                   \   |     |    |
        #                     Equal   |   /
        #                          \  |  /
        #                           Where
        #                             |   Unsqueeze (unsqueeze_for_expand)
        #                              \    /
        #                              Expand

        shape_1_name = f"{basename}/Shape_1"
        self.make_shape(shape_1_name, root_input, shape=[3] if self.exclude_embeds and input_ids_subgraph else [2])
        shape_2_name = f"{basename}/Shape_2"
        self.make_shape(shape_2_name, root_input, shape=[3] if self.exclude_embeds and input_ids_subgraph else [2])
        gather_1_name = f"{basename}/Gather_1"
        gather_1_inputs = [f"{shape_1_name}/output_0", "/model/constants/TensorProto.INT64/0D/0"]
        self.make_gather(gather_1_name, gather_1_inputs, axis=0)
        gather_2_name = f"{basename}/Gather_2"
        gather_2_inputs = [f"{shape_2_name}/output_0", "/model/constants/TensorProto.INT64/0D/1"]
        self.make_gather(gather_2_name, gather_2_inputs, axis=0)
        unsqueeze_1_name = f"{basename}/Unsqueeze_1"
        unsqueeze_1_inputs = [f"{gather_1_name}/output_0", "/model/constants/TensorProto.INT64/1D/0"]
        self.make_unsqueeze(unsqueeze_1_name, unsqueeze_1_inputs, dtype=TensorProto.INT64, shape=[1])
        unsqueeze_2_name = f"{basename}/Unsqueeze_2"
        unsqueeze_2_inputs = [f"{gather_2_name}/output_0", "/model/constants/TensorProto.INT64/1D/0"]
        self.make_unsqueeze(unsqueeze_2_name, unsqueeze_2_inputs, dtype=TensorProto.INT64, shape=[1])

        concat_name = f"{basename}/Concat" if not input_ids_subgraph else f"{basename}/Concat_1"
        concat_first_two_inputs = [f"{unsqueeze_1_name}/output_0", "/model/constants/TensorProto.INT64/1D/1"]
        concat_last_two_inputs = [f"{unsqueeze_for_concat}/output_0", f"{unsqueeze_2_name}/output_0"] if not input_ids_subgraph else [f"{unsqueeze_2_name}/output_0", f"{unsqueeze_for_concat}/output_0"]
        concat_inputs = concat_first_two_inputs + concat_last_two_inputs
        self.make_concat(concat_name, concat_inputs, dtype=TensorProto.INT64, shape=[4], axis=0)
        shape_3_name = f"{basename}/Shape_3"
        self.make_shape(shape_3_name, f"{concat_name}/output_0", shape=[1])
        constant_shape_name = f"{basename}/ConstantOfShape" if not input_ids_subgraph else f"{basename}/ConstantOfShape_1"
        constant_shape_value = numpy_helper.from_array(np.array([1], dtype="int64"))
        self.make_constant_of_shape(constant_shape_name, f"{shape_3_name}/output_0", value=constant_shape_value, dtype=TensorProto.INT64, shape=["unk"])
        mul_name = f"{basename}/Mul"
        mul_inputs = [f"{constant_shape_name}/output_0", "/model/constants/TensorProto.INT64/0D/-1"]
        self.make_mul(mul_name, mul_inputs, dtype=TensorProto.INT64, shape=["unk"])
        equal_name = f"{basename}/Equal"
        equal_inputs = [f"{concat_name}/output_0", f"{mul_name}/output_0"]
        self.make_equal(equal_name, equal_inputs, shape=[4])

        where_name = f"{basename}/Where_1"
        where_inputs = [f"{equal_name}/output_0", f"{constant_shape_name}/output_0", f"{concat_name}/output_0"]
        self.make_where(where_name, where_inputs, dtype=TensorProto.INT64, shape=[4])
        expand_name = f"{basename}/Expand"
        expand_inputs = [f"{unsqueeze_for_expand}/output_0", f"{where_name}/output_0"]
        expand_dtype = self.io_dtype if input_ids_subgraph else TensorProto.INT64
        expand_shape = None if input_ids_subgraph else ["unk", "unk", "unk", "unk"]
        self.make_expand(expand_name, expand_inputs, dtype=expand_dtype, shape=expand_shape)

        return expand_name

    def make_attention_mask_reformatting_for_gqa(self):
        # Make nodes for the attention mask subgraph that calculates
        # attributes about the 2D attention mask to use in GroupQueryAttention
        #
        #                attention_mask
        #               /              \
        #          ReduceSum          Shape
        #              |                |
        #             Sub             Gather
        #              |                |
        #        Cast to int32    Cast to int32
        #              |                |
        #          seqlens_k      total_seq_len
        #            (1D)             (int)
        basename = "/model/attn_mask_reformat"
        attn_mask_basename = f"{basename}/attn_mask_subgraph"

        # Left path
        reduce_sum_name = f"{attn_mask_basename}/ReduceSum"
        reduce_sum_inputs = ["attention_mask", "/model/constants/TensorProto.INT64/1D/1"]
        self.make_reduce_sum(reduce_sum_name, reduce_sum_inputs, dtype=TensorProto.INT64, shape=["batch_size", 1])
        sub_name = f"{attn_mask_basename}/Sub"
        sub_inputs = [f"{reduce_sum_name}/output_0", "/model/constants/TensorProto.INT64/1D/1"]
        self.make_sub(sub_name, sub_inputs, dtype=TensorProto.INT64, shape=["batch_size", 1])
        cast_1_name = f"{attn_mask_basename}/Sub/Cast"
        self.make_cast(cast_1_name, f"{sub_name}/output_0", dtype=TensorProto.INT32, shape=["batch_size", 1])

        # Right path
        shape_name = f"{attn_mask_basename}/Shape"
        self.make_shape(shape_name, "attention_mask", shape=[2])
        gather_name = f"{attn_mask_basename}/Gather"
        gather_inputs = [f"{shape_name}/output_0", "/model/constants/TensorProto.INT64/0D/1"]
        self.make_gather(gather_name, gather_inputs, axis=0)
        cast_2_name = f"{attn_mask_basename}/Gather/Cast"
        self.make_cast(cast_2_name, f"{gather_name}/output_0", dtype=TensorProto.INT32, shape=None)

        self.mask_attrs["seqlens_k"] = cast_1_name
        self.mask_attrs["total_seq_len"] = cast_2_name

    def make_attention_mask_reformatting_for_sparse_attn(self):
        # Make nodes for the attention mask subgraph that calculates
        # attributes about the 2D attention mask to use in SparseAttention
        #
        #                attention_mask
        #               /              \
        #          ReduceSum          Shape
        #              |                |
        #        Cast to int32        Gather
        #              |                |
        #      key_total_seq_lens  Cast to int32
        #            (1D)               |
        #                          total_seq_len
        #                             (int)

        basename = "/model/attn_mask_reformat"
        attn_mask_basename = f"{basename}/attn_mask_subgraph"

        # Left path
        reduce_sum_name = f"{attn_mask_basename}/ReduceSum"
        reduce_sum_inputs = ["attention_mask", "/model/constants/TensorProto.INT64/1D/1"]
        self.make_reduce_sum(reduce_sum_name, reduce_sum_inputs, dtype=TensorProto.INT64, shape=["batch_size", 1])
        cast_1_name = f"{attn_mask_basename}/ReduceSum/Cast"
        self.make_cast(cast_1_name, f"{reduce_sum_name}/output_0", dtype=TensorProto.INT32, shape=["batch_size", 1])

        # Right path
        shape_name = f"{attn_mask_basename}/Shape"
        self.make_shape(shape_name, "attention_mask", shape=[2])
        gather_name = f"{attn_mask_basename}/Gather"
        gather_inputs = [f"{shape_name}/output_0", "/model/constants/TensorProto.INT64/0D/1"]
        self.make_gather(gather_name, gather_inputs, axis=0)
        cast_2_name = f"{attn_mask_basename}/Gather/Cast"
        self.make_cast(cast_2_name, f"{gather_name}/output_0", dtype=TensorProto.INT32, shape=None)

        self.mask_attrs["key_total_seq_lens"] = cast_1_name
        self.mask_attrs["total_seq_len"] = cast_2_name

    def make_position_ids_reformatting(self):
        # Make nodes for the position ids reformatting subgraph
        #
        #          input_ids   position_ids
        #              |            |
        #            Shape          |
        #              |            |
        #            Gather         |
        #              |            |
        #          Unsqueeze        |
        #              |            |
        #            Concat         |
        #                  \       /
        #                   Reshape
        #                      |
        #      position_ids input for RotaryEmbedding

        basename = "/model/pos_ids_reformat"

        shape_name = f"{basename}/Shape"
        self.make_shape(shape_name, root_input="input_ids" if not self.exclude_embeds else "inputs_embeds", shape=[2] if not self.exclude_embeds else [3])
        gather_name = f"{basename}/Gather"
        gather_inputs = [f"{shape_name}/output_0", "/model/constants/TensorProto.INT64/0D/1"]
        self.make_gather(gather_name, gather_inputs, axis=0)
        unsqueeze_name = f"{basename}/Unsqueeze"
        unsqueeze_inputs = [f"{gather_name}/output_0", "/model/constants/TensorProto.INT64/1D/0"]
        self.make_unsqueeze(unsqueeze_name, unsqueeze_inputs, dtype=TensorProto.INT64, shape=[1])
        concat_name = f"{basename}/Concat"
        concat_inputs = ["/model/constants/TensorProto.INT64/1D/-1", f"{unsqueeze_name}/output_0"]
        self.make_concat(concat_name, concat_inputs, dtype=TensorProto.INT64, shape=[2], axis=0)
        reshape_name = f"{basename}/Reshape"
        reshape_inputs = ["position_ids", f"{concat_name}/output_0"]
        self.make_reshape(reshape_name, reshape_inputs, dtype=TensorProto.INT64, shape=None)

        return reshape_name


class LlamaModel(Model):
    def __init__(self, config, io_dtype, onnx_dtype, ep, cache_dir, extra_options):
        super().__init__(config, io_dtype, onnx_dtype, ep, cache_dir, extra_options)


class MistralModel(Model):
    def __init__(self, config, io_dtype, onnx_dtype, ep, cache_dir, extra_options):
        super().__init__(config, io_dtype, onnx_dtype, ep, cache_dir, extra_options)
        self.position_ids_name = f"{self.make_position_ids_reformatting()}/output_0" if not self.attention_attrs["use_rotemb_in_attn"] else "position_ids"

    def make_attention(self, layer_id, attention, root_input, **kwargs):
        super().make_attention(layer_id, attention, root_input, position_ids=self.position_ids_name, **kwargs)


class QwenModel(MistralModel):
    def __init__(self, config, io_dtype, onnx_dtype, ep, cache_dir, extra_options):
        super().__init__(config, io_dtype, onnx_dtype, ep, cache_dir, extra_options)


class PhiModel(Model):
    def __init__(self, config, io_dtype, onnx_dtype, ep, cache_dir, extra_options):
        super().__init__(config, io_dtype, onnx_dtype, ep, cache_dir, extra_options)
        self.layernorm_attrs["simple"] = False
        self.mlp_attrs["use_proj"], self.mlp_attrs["use_fc"] = False, True

    def make_layer(self, layer_id, layer):
        # Each Phi decoder layer is defined as:
        # input_layernorm --> attention --> MLP --> residual_add
        self.make_layernorm(layer_id, layer.input_layernorm, skip=not self.layernorm_attrs["first_layernorm"], simple=self.layernorm_attrs["simple"], location="input")
        self.make_attention(layer_id, layer.self_attn, root_input=self.layernorm_attrs["output_0"])
        self.make_mlp(layer_id, layer.mlp, root_input=self.layernorm_attrs["output_0"])

        residual_add_name = f"/model/layers.{layer_id}/residual_add/Add"
        residual_add_inputs = [self.layernorm_attrs['skip_input'], self.mlp_attrs["output_0"]]
        self.make_add(residual_add_name, residual_add_inputs, dtype=self.io_dtype, shape=['batch_size', 'sequence_length', self.hidden_size])

        self.layernorm_attrs["first_layernorm"] = False
        if layer_id == self.num_layers - 1:
            # Norm after last decoder layer of model (last layer --> norm)
            self.layernorm_attrs["last_layernorm"] = True

        # Assign output 0 of residual Add as skip input to next SkipLayerNorm
        self.layernorm_attrs["skip_input"] = f"{residual_add_name}/output_0"


class GemmaModel(MistralModel):
    def __init__(self, config, io_dtype, onnx_dtype, ep, cache_dir, extra_options):
        super().__init__(config, io_dtype, onnx_dtype, ep, cache_dir, extra_options)
        self.embed_attrs["scale"] = np.round(np.sqrt(self.hidden_size), decimals=2)
        self.layernorm_attrs["add_offset"] = 1


class Gemma2Model(GemmaModel):
    def __init__(self, config, io_dtype, onnx_dtype, ep, cache_dir, extra_options):
        super().__init__(config, io_dtype, onnx_dtype, ep, cache_dir, extra_options)
        self.attention_attrs["scale"] = config.query_pre_attn_scalar ** -0.5
        self.lm_head_attrs["scale"] = config.final_logit_softcapping

    def make_layer(self, layer_id, layer):
        # Gemma2 decoder layer is typically defined as:
        # input_layernorm --> attention --> post_attention_layernorm --> pre_ffn_layernorm --> MLP --> post_ffn_layernorm
        self.make_layernorm(layer_id, layer.input_layernorm, skip=not self.layernorm_attrs["first_layernorm"], simple=self.layernorm_attrs["simple"], location="input")
        self.make_attention(layer_id, layer.self_attn, root_input=self.layernorm_attrs["output_0"])

        # Temporarily set root_input for LayerNorm to skip_input for post_attention_layernorm
        # Set skip_input to output of post_attention_layernorm
        original_root_input = self.layernorm_attrs["root_input"]
        self.layernorm_attrs["root_input"] = self.layernorm_attrs["skip_input"]
        self.make_layernorm(layer_id, layer.post_attention_layernorm, skip=False, simple=self.layernorm_attrs["simple"], location="post_attention")
        self.layernorm_attrs["root_input"] = original_root_input
        self.layernorm_attrs["skip_input"] = self.layernorm_attrs["output_0"]

        self.make_layernorm(layer_id, layer.pre_feedforward_layernorm, skip=True, simple=self.layernorm_attrs["simple"], location="pre_feedforward")
        self.make_mlp(layer_id, layer.mlp, root_input=self.layernorm_attrs["output_0"])

        # Temporarily set root_input for LayerNorm to skip_input for post_feedforward_layernorm
        # Set skip_input to output of post_ffn_layernorm
        original_root_input = self.layernorm_attrs["root_input"]
        self.layernorm_attrs["root_input"] = self.layernorm_attrs["skip_input"]
        self.make_layernorm(layer_id, layer.post_feedforward_layernorm, skip=False, simple=self.layernorm_attrs["simple"], location="post_feedforward")
        self.layernorm_attrs["root_input"] = original_root_input
        self.layernorm_attrs["skip_input"] = self.layernorm_attrs["output_0"]

        self.layernorm_attrs["first_layernorm"] = False
        if layer_id == self.num_layers - 1:
            # Norm after last decoder layer of model (last layer --> norm)
            self.layernorm_attrs["last_layernorm"] = True

    def make_attention(self, layer_id, attention, root_input, **kwargs):
        original_window_size = self.window_size
        self.window_size = original_window_size if layer_id % 2 == 1 else -1  # default is -1 in GroupQueryAttention kernel
        super().make_attention(layer_id, attention, root_input, **kwargs)
        self.window_size = original_window_size

    def make_lm_head(self, lm_head):
        matmul_basename = "/lm_head/MatMul"
        root_input = self.layernorm_attrs["output_0"]
        matmul_name = self.make_matmul(lm_head, matmul_basename, root_input, logits=False)

        # Add final logit softcapping (Div --> Tanh --> Mul)
        div_name = "/lm_head/Div"
        div_inputs = [f"{matmul_name}/output_0", f"/model/constants/{self.to_str_dtype[self.io_dtype]}/0D/{self.lm_head_attrs['scale']}"]
        self.make_div(div_name, div_inputs, dtype=self.io_dtype, shape=["batch_size", "sequence_length", self.vocab_size])

        tanh_name = "/lm_head/Tanh"
        self.make_tanh(tanh_name, f"{div_name}/output_0", dtype=self.io_dtype, shape=["batch_size", "sequence_length", self.vocab_size])

        mul_name = "/lm_head/Mul"
        mul_inputs = [f"{tanh_name}/output_0", f"/model/constants/{self.to_str_dtype[self.io_dtype]}/0D/{self.lm_head_attrs['scale']}"]
        mul_output = "logits"
        self.make_node('Mul', inputs=mul_inputs, outputs=[mul_output], name=mul_name)
        self.make_value_info(mul_output, self.io_dtype, shape=['batch_size', 'sequence_length', self.vocab_size])


class Phi3MiniModel(MistralModel):
    def __init__(self, config, io_dtype, onnx_dtype, ep, cache_dir, extra_options):
        super().__init__(config, io_dtype, onnx_dtype, ep, cache_dir, extra_options)


class Phi3MiniLongRoPEModel(Phi3MiniModel):
    def __init__(self, config, io_dtype, onnx_dtype, ep, cache_dir, extra_options):
        super().__init__(config, io_dtype, onnx_dtype, ep, cache_dir, extra_options)
        self.make_rotary_embedding_multi_cache()
   
    def make_position_ids_reformatting(self):
        if self.ep != "dml":
            position_ids_input_to_rotemb = super().make_position_ids_reformatting()
            return position_ids_input_to_rotemb

        basename = "/model/pos_ids_reformat"
        reduce_max_name = f"{basename}/ReduceMax"
        reduce_max_inputs = ["position_ids"]
        self.make_reduce_max(reduce_max_name, reduce_max_inputs, dtype=TensorProto.INT64, shape=[1])
        greater_or_equal_name = f"{basename}/GreaterOrEqual"
        greater_or_equal_inputs = [f"{reduce_max_name}/output_0", f"/model/constants/TensorProto.INT64/0D/{self.original_context_length}"]
        self.make_greater_or_equal(greater_or_equal_name, greater_or_equal_inputs, shape=[])
        cast_name = f"{basename}/Cast"
        self.make_cast(cast_name, f"{greater_or_equal_name}/output_0", dtype=TensorProto.INT64, shape=None)
        mul_name = f"{basename}/Mul"
        mul_inputs = [f"{cast_name}/output_0", f"/model/constants/TensorProto.INT64/0D/{self.original_context_length}"]
        self.make_mul(mul_name, mul_inputs, dtype=TensorProto.INT64, shape=None)
        add_1_name = f"{basename}/Add_1"
        add_1_inputs = [f"{mul_name}/output_0", "position_ids"]
        self.make_add(add_1_name, add_1_inputs, dtype=TensorProto.INT64, shape=["batch_size", "sequence_length"])

        return add_1_name
        
    def make_rotary_embedding_caches(self, **kwargs):
        if self.ep != "dml":
            cos_cache_name, sin_cache_name = super().make_rotary_embedding_caches(**kwargs)
            return cos_cache_name, sin_cache_name

        cos_cache_name = kwargs.get("cos_cache_name", "cos_cache")
        sin_cache_name = kwargs.get("sin_cache_name", "sin_cache")

        if self.rotemb_attrs["create_rotary_embedding_caches"]:
            # Concat 4K and 128K cos/sin caches for DML EP only
            cos_cache_large, sin_cache_large = self.make_rotary_embedding_caches_from_scratch()
            self.rotemb_attrs["rescale_factors"] = self.rotemb_attrs["multi_cache"]["short_factor"]
            self.rotemb_attrs["cache_length"] = self.original_context_length
            self.rotemb_attrs["mscale"] = self.rotemb_attrs["multi_cache"]["short_mscale"]
            cos_cache_small, sin_cache_small = self.make_rotary_embedding_caches_from_scratch()
            cos_cache = torch.cat((cos_cache_small, cos_cache_large), dim=0)
            sin_cache = torch.cat((sin_cache_small, sin_cache_large), dim=0)

            # Slice cos/sin caches from (M, H) to (M, H/2)
            hidden_dim = cos_cache.shape[-1]
            cos_cache = cos_cache.squeeze()[:, : (hidden_dim // 2)].detach().numpy()
            cos_cache = cos_cache.astype(self.to_numpy_dtype[self.io_dtype])
            sin_cache = sin_cache.squeeze()[:, : (hidden_dim // 2)].detach().numpy()
            sin_cache = sin_cache.astype(self.to_numpy_dtype[self.io_dtype])

            # Slice cos/sin caches from (M, H/2) to (M, R/2) if partial rotary embeddings are used
            if self.rotemb_attrs["partial_rotary_factor"] != 1.0:
                cos_cache = cos_cache[:, : (self.rotemb_attrs["rotary_embedding_dim"] // 2)]
                sin_cache = sin_cache[:, : (self.rotemb_attrs["rotary_embedding_dim"] // 2)]

            if "cos_cache_name" not in kwargs and "sin_cache_name" not in kwargs:
                # Save cos/sin caches to disk
                self.make_external_tensor(cos_cache, cos_cache_name)
                self.make_external_tensor(sin_cache, sin_cache_name)
            else:
                # Return cos/sin caches since they will be custom-saved
                return cos_cache, sin_cache

            self.rotemb_attrs["create_rotary_embedding_caches"] = False

        return cos_cache_name, sin_cache_name


class Phi3SmallModel(Model):
    def __init__(self, config, io_dtype, onnx_dtype, ep, cache_dir, extra_options):
        super().__init__(config, io_dtype, onnx_dtype, ep, cache_dir, extra_options)
        self.layernorm_attrs["simple"] = False
        self.embed_attrs["scale"] = config.mup_embedding_multiplier
        self.rotemb_attrs["t_dtype"] = torch.float32
        self.lm_head_attrs["scale"] = 1 / config.mup_width_multiplier

        self.calculate_block_mask()
        self.dense_attention_every_n_layers = config.dense_attention_every_n_layers
        if config.mup_use_scaling:
            self.attention_attrs["scale"] = config.mup_attn_multiplier / self.head_size

        self.clamp_limit = config.gegelu_limit

    def calculate_cdiv(self, a, b):
        return -(a // -b)

    def calculate_block_mask(self):
        # Initialize parameters for calculating block dense mask
        n_heads = self.num_attn_heads
        q_len = self.context_length
        N_CTX = self.context_length
        BLOCK = self.attention_attrs["block_sparse"]["sparse_block_size"]
        local_blocks = self.attention_attrs["block_sparse"]["local_blocks"]
        vert_stride = self.attention_attrs["block_sparse"]["vert_stride"]
        homo_head = self.attention_attrs["block_sparse"]["homo_head"]

        N_BLOCK = self.calculate_cdiv(N_CTX, BLOCK)
        if homo_head:
            q_pos = torch.arange(N_BLOCK)[:, None]
            k_pos = torch.arange(N_BLOCK)[None]
            mask_vert_strided = (torch.arange(N_BLOCK) + 1) % vert_stride == 0
            block_mask_dense = ((q_pos >= k_pos) & ((q_pos - k_pos < local_blocks) | mask_vert_strided))
            N_BLOCK_Q = self.calculate_cdiv(q_len, BLOCK)
            block_mask_dense_output = block_mask_dense[-N_BLOCK_Q:].contiguous().to_sparse_csr()

            crows = block_mask_dense_output.crow_indices()
            cols = block_mask_dense_output.col_indices()

            crows = crows[None].expand(n_heads, crows.shape[0])
            cols = cols[None].expand(n_heads, cols.shape[0])
        else:
            q_pos = torch.arange(N_BLOCK)[None, :, None]
            k_pos = torch.arange(N_BLOCK)[None, None]
            head_sliding_step = max(1, int(vert_stride / n_heads))  # if vert_stride <= n_heads, rotating the heads
            mask_vert_strided = [(torch.arange(N_BLOCK) + h * head_sliding_step + 1) % vert_stride == 0 for h in range(n_heads)]
            mask_vert_strided = torch.vstack(mask_vert_strided).unsqueeze(1)
            block_mask_dense = ((q_pos >= k_pos) & ((q_pos - k_pos < local_blocks) | mask_vert_strided))
            N_BLOCK_Q = self.calculate_cdiv(q_len, BLOCK)
            block_mask_dense_output = block_mask_dense[:, -N_BLOCK_Q:]

            # Dense to crow_col
            pad = -1
            dim = block_mask_dense_output.dim()
            assert dim in (2, 3)
            if dim == 2:
                block_mask_dense_output = block_mask_dense_output[None]
            block_mask_dense_output = [xi.to_sparse_csr() for xi in block_mask_dense_output]
            crows = torch.vstack([xi.crow_indices() for xi in block_mask_dense_output])
            cols = [xi.col_indices() for xi in block_mask_dense_output]
            max_cols = max(len(xi) for xi in cols)
            cols = [torch.cat([xi, pad + xi.new_zeros(max_cols - xi.shape[0])]) for xi in cols]
            cols = torch.vstack(cols)
            if dim == 2:
                crows = crows[0]
                cols = cols[0]

        # Create tensors for row indices and col indices
        crows_name = "block_row_indices"
        self.make_external_tensor(crows.detach().numpy().astype(np.int32), crows_name)
        self.mask_attrs["block_row_indices"] = crows_name

        cols_name = "block_col_indices"
        self.make_external_tensor(cols.detach().numpy().astype(np.int32), cols_name)
        self.mask_attrs["block_col_indices"] = cols_name

    def make_attention(self, layer_id, attention, root_input, **kwargs):
        dense_attention_op = self.attention_attrs["op_type"]
        sparse_attention_op = "SparseAttention"

        # Use dense attention every n layers and use sparse attention otherwise
        if (self.layer_id + 1) % self.dense_attention_every_n_layers != 0:
            # Use sparse attention
            self.attention_attrs["op_type"] = sparse_attention_op

        q_size = self.num_attn_heads * self.head_size
        kv_size = self.num_kv_heads * self.head_size

        qkv_weight = attention.query_key_value.weight.T.view(self.hidden_size, self.num_kv_heads, (self.num_attn_heads // self.num_kv_heads) + 2, self.head_size)
        qkv_bias = attention.query_key_value.bias.view(self.num_kv_heads, (self.num_attn_heads // self.num_kv_heads) + 2, self.head_size)

        attention.q_proj = torch.nn.Linear(in_features=q_size, out_features=q_size)
        attention.q_proj.weight = torch.nn.Parameter(qkv_weight[:, :, :-2].reshape(q_size, q_size).T, requires_grad=False)
        attention.q_proj.bias = None if attention.query_key_value.bias is None else torch.nn.Parameter(qkv_bias[:, :-2].flatten(), requires_grad=False)

        attention.k_proj = torch.nn.Linear(in_features=q_size, out_features=kv_size)
        attention.k_proj.weight = torch.nn.Parameter(qkv_weight[:, :, [-2]].reshape(q_size, kv_size).T, requires_grad=False)
        attention.k_proj.bias = None if attention.query_key_value.bias is None else torch.nn.Parameter(qkv_bias[:, [-2]].flatten(), requires_grad=False)

        attention.v_proj = torch.nn.Linear(in_features=q_size, out_features=kv_size)
        attention.v_proj.weight = torch.nn.Parameter(qkv_weight[:, :, [-1]].reshape(q_size, kv_size).T, requires_grad=False)
        attention.v_proj.bias = None if attention.query_key_value.bias is None else torch.nn.Parameter(qkv_bias[:, [-1]].flatten(), requires_grad=False)

        del qkv_weight
        del qkv_bias
        del attention.query_key_value

        super().make_attention(layer_id, attention, root_input, **kwargs)
        self.attention_attrs["op_type"] = dense_attention_op

    def make_mlp_proj(self, layer_id, mlp, root_input):
        # Make nodes for the MLP subgraph
        #
        #           root_input
        #               |
        #          UpProjMatMul
        #               |
        #           UpProjAdd
        #          /          \
        #         /            \
        #        /              \
        #      Slice             Slice
        #    (even idx)        (odd idx)
        #    /   |   \         /   |   \
        #  Cast  |    |      Cast  |    |
        #   |    |    |       |    |    |
        # IsInf  |   Clip   IsInf  |   Clip
        #   |    |    |       |    |    |
        #    \   |   /         \   |   /
        #     \  |  /           \  |  /
        #      Where             Where
        #        |                 |
        #    QuickGelu            Add
        #        |                 |
        #        +--------+--------+
        #                 |
        #                Mul
        #                 |
        #           DownProjMatMul
        #                 |
        #            DownProjAdd

        # Make input MatMul and Add nodes
        up_matmul_name = f"/model/layers.{layer_id}/mlp/up_proj/MatMul"
        self.make_matmul(mlp.up_proj, up_matmul_name, root_input)
        up_add_name = f"/model/layers.{layer_id}/mlp/up_proj/Add"
        self.make_add_bias(mlp.up_proj.bias.detach().numpy(), up_add_name, f"{up_matmul_name}/output_0")

        # Left path
        slice_1_name = f"/model/layers.{layer_id}/mlp/gelu/Slice"
        slice_1_inputs = [f"{up_add_name}/output_0", "/model/constants/TensorProto.INT64/1D/0", f"/model/constants/TensorProto.INT64/1D/{np.iinfo(np.int64).max}", "/model/constants/TensorProto.INT64/1D/-1", "/model/constants/TensorProto.INT64/1D/2"]
        self.make_slice(slice_1_name, slice_1_inputs, dtype=self.io_dtype, shape=["batch_size", "sequence_length", self.intermediate_size])
        cast_1_name = f"/model/layers.{layer_id}/mlp/gelu/Cast"
        self.make_cast(cast_1_name, f"{slice_1_name}/output_0", dtype=TensorProto.FLOAT, shape=["batch_size", "sequence_length", self.intermediate_size])
        isinf_1_name = f"/model/layers.{layer_id}/mlp/gelu/IsInf"
        self.make_isinf(isinf_1_name, f"{cast_1_name}/output_0", shape=["batch_size", "sequence_length", self.intermediate_size])
        clip_1_name = f"/model/layers.{layer_id}/mlp/gelu/Clip"
        clip_1_inputs = [f"{slice_1_name}/output_0", "", f"/model/constants/{self.to_str_dtype[self.io_dtype]}/0D/{self.clamp_limit}"]
        self.make_clip(clip_1_name, clip_1_inputs, self.io_dtype, shape=["batch_size", "sequence_length", self.intermediate_size])
        where_1_name = f"/model/layers.{layer_id}/mlp/gelu/Where"
        where_1_inputs = [f"{isinf_1_name}/output_0", f"{slice_1_name}/output_0", f"{clip_1_name}/output_0"]
        self.make_where(where_1_name, where_1_inputs, dtype=self.io_dtype, shape=["batch_size", "sequence_length", self.intermediate_size])
        # Make activation
        act_fn_name = self.make_activation(layer_id, root_input=f"{where_1_name}/output_0")

        # Right path
        slice_2_name = f"/model/layers.{layer_id}/mlp/linear/Slice"
        slice_2_inputs = [f"{up_add_name}/output_0", "/model/constants/TensorProto.INT64/1D/1", f"/model/constants/TensorProto.INT64/1D/{np.iinfo(np.int64).max}", "/model/constants/TensorProto.INT64/1D/-1", "/model/constants/TensorProto.INT64/1D/2"]
        self.make_slice(slice_2_name, slice_2_inputs, dtype=self.io_dtype, shape=["batch_size", "sequence_length", self.intermediate_size])
        cast_2_name = f"/model/layers.{layer_id}/mlp/linear/Cast"
        self.make_cast(cast_2_name, f"{slice_2_name}/output_0", dtype=TensorProto.FLOAT, shape=["batch_size", "sequence_length", self.intermediate_size])
        isinf_2_name = f"/model/layers.{layer_id}/mlp/linear/IsInf"
        self.make_isinf(isinf_2_name, f"{cast_2_name}/output_0", shape=["batch_size", "sequence_length", self.intermediate_size])
        clip_2_name = f"/model/layers.{layer_id}/mlp/linear/Clip"
        clip_2_inputs = [f"{slice_2_name}/output_0", f"/model/constants/{self.to_str_dtype[self.io_dtype]}/0D/-{self.clamp_limit}", f"/model/constants/{self.to_str_dtype[self.io_dtype]}/0D/{self.clamp_limit}"]
        self.make_clip(clip_2_name, clip_2_inputs, self.io_dtype, shape=["batch_size", "sequence_length", self.intermediate_size])
        where_2_name = f"/model/layers.{layer_id}/mlp/linear/Where"
        where_2_inputs = [f"{isinf_2_name}/output_0", f"{slice_2_name}/output_0", f"{clip_2_name}/output_0"]
        self.make_where(where_2_name, where_2_inputs, dtype=self.io_dtype, shape=["batch_size", "sequence_length", self.intermediate_size])
        add_name = f"/model/layers.{layer_id}/mlp/linear/Add"
        add_inputs = [f"{where_2_name}/output_0", f"/model/constants/{self.to_str_dtype[self.io_dtype]}/0D/1"]
        self.make_add(add_name, add_inputs, dtype=self.io_dtype, shape=["batch_size", "sequence_length", self.intermediate_size])

        # Make Mul node after activation
        mul_name = f"/model/layers.{layer_id}/mlp/Mul"
        mul_inputs = [f"{act_fn_name}/output_0", f"{add_name}/output_0"]
        self.make_mul(mul_name, mul_inputs, dtype=self.io_dtype, shape=["batch_size", "sequence_length", self.intermediate_size])

        # Make output MatMul and Add nodes
        down_matmul_name = f"/model/layers.{layer_id}/mlp/down_proj/MatMul"
        self.make_matmul(mlp.down_proj, down_matmul_name, f"{mul_name}/output_0")
        down_add_name = f"/model/layers.{layer_id}/mlp/down_proj/Add"
        self.make_add_bias(mlp.down_proj.bias.detach().numpy(), down_add_name, f"{down_matmul_name}/output_0")

        # Assign output 0 of previous MatMul as skip input to next SkipLayerNorm
        self.layernorm_attrs["skip_input"] = f"{down_add_name}/output_0"


class Phi3SmallLongRoPEModel(Phi3SmallModel):
    def __init__(self, config, io_dtype, onnx_dtype, ep, cache_dir, extra_options):
        super().__init__(config, io_dtype, onnx_dtype, ep, cache_dir, extra_options)
        self.make_rotary_embedding_multi_cache()


class Phi3VModel(Phi3MiniLongRoPEModel):
    def __init__(self, config, io_dtype, onnx_dtype, ep, cache_dir, extra_options):
        super().__init__(config, io_dtype, onnx_dtype, ep, cache_dir, extra_options)


class Phi3MoELongRoPEModel(MistralModel):
    def __init__(self, config, io_dtype, onnx_dtype, ep, cache_dir, extra_options):
        super().__init__(config, io_dtype, onnx_dtype, ep, cache_dir, extra_options)
        assert io_dtype == TensorProto.FLOAT16, "This model only supports float16 io type."

        self.layernorm_attrs["simple"] = False

        self.moe_attrs["num_experts"] = 16
        self.moe_attrs["top_k"] = 2
        self.moe_attrs["activation_type"] = "silu"
        self.moe_attrs["normalize_routing_weights"] = 0
        self.moe_attrs["use_sparse_mixer"] = 1
        self.moe_attrs["use_int4"] = 0 if extra_options.get("use_8bits_moe", False) else 1

        self.make_rotary_embedding_multi_cache()

    def make_layer(self, layer_id, layer):
        # Each LLM decoder layer is typically defined as:
        # input_layernorm --> attention --> output_layernorm --> MoE
        self.make_layernorm(layer_id, layer.input_layernorm, skip=not self.layernorm_attrs["first_layernorm"], simple=self.layernorm_attrs["simple"], location="input")
        self.make_attention(layer_id, layer.self_attn, root_input=self.layernorm_attrs["output_0"])
        self.make_layernorm(layer_id, layer.post_attention_layernorm, skip=True, simple=self.layernorm_attrs["simple"], location="post_attention")
        self.make_block_sparse_moe(layer_id, layer.block_sparse_moe, root_input=self.layernorm_attrs["output_0"])

        self.layernorm_attrs["first_layernorm"] = False
        if layer_id == self.num_layers - 1:
            # Norm after last decoder layer of model (last layer --> norm)
            self.layernorm_attrs["last_layernorm"] = True


class NemotronModel(LlamaModel):
    def __init__(self, config, io_dtype, onnx_dtype, ep, cache_dir, extra_options):
        super().__init__(config, io_dtype, onnx_dtype, ep, cache_dir, extra_options)
        self.layernorm_attrs["simple"] = False
        self.layernorm_attrs["add_offset"] = 1

    def make_mlp_proj(self, layer_id, mlp, root_input):
        # Make nodes for the MLP subgraph
        #
        #          root_input
        #              |
        #         UpProjMatMul
        #              |
        #           ActFunc
        #              |
        #         DownProjMatMul

        up_basename = f"/model/layers.{layer_id}/mlp/up_proj/MatMul"
        up_name = self.make_matmul(mlp.up_proj, up_basename, root_input)

        act_fn_name = self.make_activation(layer_id, root_input=f"{up_name}/output_0")

        # Make output MatMul node
        down_basename = f"/model/layers.{layer_id}/mlp/down_proj/MatMul"
        down_name = self.make_matmul(mlp.down_proj, down_basename, f"{act_fn_name}/output_0")

        # Assign output 0 of previous MatMul as skip input to next SkipLayerNorm
        self.layernorm_attrs["skip_input"] = f"{down_name}/output_0"


class ChatGLMModel(Model):
    def __init__(self, config, io_dtype, onnx_dtype, ep, cache_dir, extra_options):
        super().__init__(config, io_dtype, onnx_dtype, ep, cache_dir, extra_options)
        self.rotemb_attrs["partial_rotary_factor"] = 0.5  # Line 755 of modeling_chatglm.py check self.rotary_pos_emb declaration
        self.rotemb_attrs["num_heads"] = self.num_attn_heads
        self.rotemb_attrs["rotary_embedding_dim"] = int(self.head_size * self.rotemb_attrs["partial_rotary_factor"])
        self.rotemb_attrs["interleaved"] = 1

    def make_mlp(self, layer_id, mlp, root_input):
        if not hasattr(mlp, 'down_proj'):
            # Attribute does not exist for original PyTorch model only
            mlp.down_proj = mlp.dense_4h_to_h
        super().make_mlp(layer_id, mlp, root_input)

    def make_layer(self, layer_id, layer):
        layer.self_attn = layer.self_attn if hasattr(layer, 'self_attn') else layer.self_attention
        super().make_layer(layer_id, layer)


class OLMoModel(Model):
    def __init__(self, config, io_dtype, onnx_dtype, ep, cache_dir, extra_options):
        super().__init__(config, io_dtype, onnx_dtype, ep, cache_dir, extra_options)

    def make_layernorm(self, layer_id, layernorm, skip, simple, location):
        layernorm.weight = torch.ones(self.hidden_size)
        layernorm.bias = torch.zeros(self.hidden_size)
        super().make_layernorm(layer_id, layernorm, skip, simple, location)


class GraniteModel(MistralModel):
    def __init__(self, config, io_dtype, onnx_dtype, ep, cache_dir, extra_options):
        super().__init__(config, io_dtype, onnx_dtype, ep, cache_dir, extra_options)
        self.embed_attrs["scale"] = config.embedding_multiplier
        self.attention_attrs["scale"] = config.attention_multiplier
        self.lm_head_attrs["scale"] = 1 / config.logits_scaling
        self.residual_scale = config.residual_multiplier

    def make_layer(self, layer_id, layer):
        # Each Granite decoder layer is defined as:
        # input_layernorm --> attention --> Mul --> output_layernorm --> MLP --> Mul
        self.make_layernorm(layer_id, layer.input_layernorm, skip=not self.layernorm_attrs["first_layernorm"], simple=self.layernorm_attrs["simple"], location="input")
        self.make_attention(layer_id, layer.self_attn, root_input=self.layernorm_attrs["output_0"])

        residual_mul_1_name = f"/model/layers.{layer_id}/residual_mul/Mul_1"
        residual_mul_1_inputs = [self.layernorm_attrs["skip_input"], f"/model/constants/{self.to_str_dtype[self.io_dtype]}/0D/{self.residual_scale}"]
        self.make_mul(residual_mul_1_name, residual_mul_1_inputs, dtype=self.io_dtype, shape=['batch_size', 'sequence_length', self.hidden_size])
        # Assign output 0 of previous output node as skip input to next SkipLayerNorm
        self.layernorm_attrs["skip_input"] = f"{residual_mul_1_name}/output_0"

        self.make_layernorm(layer_id, layer.post_attention_layernorm, skip=True, simple=self.layernorm_attrs["simple"], location="post_attention")
        self.make_mlp(layer_id, layer.mlp, root_input=self.layernorm_attrs["output_0"])

        residual_mul_2_name = f"/model/layers.{layer_id}/residual_mul/Mul_2"
        residual_mul_2_inputs = [self.layernorm_attrs["skip_input"], f"/model/constants/{self.to_str_dtype[self.io_dtype]}/0D/{self.residual_scale}"]
        self.make_mul(residual_mul_2_name, residual_mul_2_inputs, dtype=self.io_dtype, shape=['batch_size', 'sequence_length', self.hidden_size])
        # Assign output 0 of previous output node as skip input to next SkipLayerNorm
        self.layernorm_attrs["skip_input"] = f"{residual_mul_2_name}/output_0"

        self.layernorm_attrs["first_layernorm"] = False
        if layer_id == self.num_layers - 1:
            # Norm after last decoder layer of model (last layer --> norm)
            self.layernorm_attrs["last_layernorm"] = True


class Phi4MMModel(Phi3VModel):
    def __init__(self, config, io_dtype, onnx_dtype, ep, cache_dir, extra_options):
        super().__init__(config, io_dtype, onnx_dtype, ep, cache_dir, extra_options)
        self.matmul_attrs["use_lora"] = True
        self.attention_attrs["use_packed_matmul"] = False

    def make_layer(self, layer_id, layer):
        layer.self_attn.qkv_proj.lora_A.default = layer.self_attn.qkv_proj.lora_A.vision
        layer.self_attn.qkv_proj.lora_B.default = layer.self_attn.qkv_proj.lora_B.vision
        layer.self_attn.qkv_proj.scaling["default"] = layer.self_attn.qkv_proj.scaling["vision"]
        layer.self_attn.o_proj.lora_A.default = layer.self_attn.o_proj.lora_A.vision
        layer.self_attn.o_proj.lora_B.default = layer.self_attn.o_proj.lora_B.vision
        layer.self_attn.o_proj.scaling["default"] = layer.self_attn.o_proj.scaling["vision"]

        layer.mlp.gate_up_proj.lora_A.default = layer.mlp.gate_up_proj.lora_A.vision
        layer.mlp.gate_up_proj.lora_B.default = layer.mlp.gate_up_proj.lora_B.vision
        layer.mlp.gate_up_proj.scaling["default"] = layer.mlp.gate_up_proj.scaling["vision"]
        layer.mlp.down_proj.lora_A.default = layer.mlp.down_proj.lora_A.vision
        layer.mlp.down_proj.lora_B.default = layer.mlp.down_proj.lora_B.vision
        layer.mlp.down_proj.scaling["default"] = layer.mlp.down_proj.scaling["vision"]

        super().make_layer(layer_id, layer)


def check_extra_options(kv_pairs):
    """
    Check key-value pairs and set values correctly
    """
    bools = ["int4_is_symmetric", "exclude_embeds", "exclude_lm_head", "include_hidden_states", "enable_cuda_graph", "use_8bits_moe", "use_qdq", "include_prompt_templates"]
    for key in bools:
        if key in kv_pairs:
            if kv_pairs[key] in {"false", "False", "0"}:
                kv_pairs[key] = False
            elif kv_pairs[key] in {"true", "True", "1"}:
                kv_pairs[key] = True
            else:
                raise ValueError(f"{key} must be false/False/0 or true/True/1.")
    
    if "int4_op_types_to_quantize" in kv_pairs:
        op_types_to_quantize = ()
        for op_type in kv_pairs["int4_op_types_to_quantize"].split("/"):
            op_types_to_quantize += (op_type, )
        kv_pairs["int4_op_types_to_quantize"] = op_types_to_quantize

    if "exclude_lm_head" in kv_pairs and "include_hidden_states" in kv_pairs:
        # 'exclude_lm_head' is for when 'hidden_states' are outputted and 'logits' are not outputted
        # 'include_hidden_states' is for when 'hidden_states' are outputted and 'logits' are outputted
        raise ValueError(f"Both 'exclude_lm_head' and 'include_hidden_states' cannot be used together. Please use only one of them at once.")


def parse_extra_options(kv_items):
    """
    Parse key-value pairs that are separated by '='
    """
    kv_pairs = {}

    if kv_items:
        for kv_str in kv_items:
            kv = kv_str.split('=')
            kv_pairs[kv[0].strip()] = kv[1].strip()

    print(f"Extra options: {kv_pairs}")
    check_extra_options(kv_pairs)
    return kv_pairs


def parse_hf_token(hf_token):
    """
    Returns the authentication token needed for Hugging Face.
    Token is obtained either from the user or the environment.
    """
    if hf_token.lower() in {"false", "0"}:
        # Default is `None` for disabling authentication
        return None

    if hf_token.lower() in {"true", "1"}:
        # Return token in environment
        return True

    # Return user-provided token as string
    return hf_token


def create_model(model_name, input_path, output_dir, precision, execution_provider, cache_dir, **extra_options):
    # Create cache and output directories
    os.makedirs(output_dir, exist_ok=True)
    os.makedirs(cache_dir, exist_ok=True)

    # Load model config
    extra_kwargs = {} if os.path.isdir(input_path) else {"cache_dir": cache_dir}
    hf_name = input_path if os.path.isdir(input_path) else model_name
    hf_token = parse_hf_token(extra_options.get("hf_token", "true"))

    config = AutoConfig.from_pretrained(hf_name, token=hf_token, trust_remote_code=True, **extra_kwargs)
    if "adapter_path" in extra_options:
        from peft import PeftConfig
        peft_config = PeftConfig.from_pretrained(extra_options["adapter_path"], token=hf_token, trust_remote_code=True, **extra_kwargs)
        config.update(peft_config.__dict__)

    # Set input/output precision of ONNX model
<<<<<<< HEAD
    io_dtype = TensorProto.FLOAT if precision in {"int8", "fp32"} or (precision in ("int2", "int4") and execution_provider == "cpu") else TensorProto.FLOAT16
=======
    use_webgpu_fp32 = extra_options.get("use_webgpu_fp32", "0") == "1"
    io_dtype = TensorProto.FLOAT if precision in {"int8", "fp32"} or (precision == "int4" and execution_provider == "cpu") or use_webgpu_fp32 else TensorProto.FLOAT16
>>>>>>> 74a03698

    if "config_only" not in extra_options:
        # List architecture options in alphabetical order
        if config.architectures[0] == "ChatGLMForConditionalGeneration" or config.architectures[0] == "ChatGLMModel":
            # Quantized ChatGLM model has ChatGLMForConditionalGeneration as architecture whereas HF model as the latter
            config.hidden_act = "swiglu"
            onnx_model = ChatGLMModel(config, io_dtype, precision, execution_provider, cache_dir, extra_options)
        elif config.architectures[0] == "GemmaForCausalLM":
            onnx_model = GemmaModel(config, io_dtype, precision, execution_provider, cache_dir, extra_options)
        elif config.architectures[0] == "Gemma2ForCausalLM":
            onnx_model = Gemma2Model(config, io_dtype, precision, execution_provider, cache_dir, extra_options)
        elif config.architectures[0] == "GraniteForCausalLM":
            onnx_model = GraniteModel(config, io_dtype, precision, execution_provider, cache_dir, extra_options)
        elif config.architectures[0] == "LlamaForCausalLM":
            onnx_model = LlamaModel(config, io_dtype, precision, execution_provider, cache_dir, extra_options)
        elif config.architectures[0] == "MistralForCausalLM":
            onnx_model = MistralModel(config, io_dtype, precision, execution_provider, cache_dir, extra_options)
        elif config.architectures[0] == "NemotronForCausalLM":
            onnx_model = NemotronModel(config, io_dtype, precision, execution_provider, cache_dir, extra_options)
        elif config.architectures[0] == "OlmoForCausalLM":
            onnx_model = OLMoModel(config, io_dtype, precision, execution_provider, cache_dir, extra_options)
        elif config.architectures[0] == "PhiForCausalLM":
            onnx_model = PhiModel(config, io_dtype, precision, execution_provider, cache_dir, extra_options)
        elif config.architectures[0] == "Phi3ForCausalLM" and config.max_position_embeddings == config.original_max_position_embeddings:
            onnx_model = Phi3MiniModel(config, io_dtype, precision, execution_provider, cache_dir, extra_options)
        elif config.architectures[0] == "Phi3ForCausalLM" and config.max_position_embeddings != config.original_max_position_embeddings:
            onnx_model = Phi3MiniLongRoPEModel(config, io_dtype, precision, execution_provider, cache_dir, extra_options)
        elif config.architectures[0] == "PhiMoEForCausalLM" and config.max_position_embeddings != config.original_max_position_embeddings:
            print("WARNING: This model only works for CUDA currently because `MoE` is only supported for CUDA in ONNX Runtime. Setting `--execution_provider cuda` by default.")
            print("WARNING: This model currently only supports quantized version. Setting `--precision int4` by default.")
            execution_provider = "cuda"
            precision = "int4"
            onnx_model = Phi3MoELongRoPEModel(config, io_dtype, precision, execution_provider, cache_dir, extra_options)
        elif config.architectures[0] == "Phi3SmallForCausalLM" and config.max_position_embeddings == config.original_max_position_embeddings:
            onnx_model = Phi3SmallModel(config, io_dtype, precision, execution_provider, cache_dir, extra_options)
        elif config.architectures[0] == "Phi3SmallForCausalLM" and config.max_position_embeddings != config.original_max_position_embeddings:
            onnx_model = Phi3SmallLongRoPEModel(config, io_dtype, precision, execution_provider, cache_dir, extra_options)
        elif config.architectures[0] == "Phi3VForCausalLM":
            print("WARNING: This is only generating the text component of the model. Setting `--extra_options exclude_embeds=true` by default.")
            extra_options["exclude_embeds"] = True
            onnx_model = Phi3VModel(config, io_dtype, precision, execution_provider, cache_dir, extra_options)
        elif config.architectures[0] == "Phi4MMForCausalLM":
            print("WARNING: This is only generating the text component of the model. Setting `--extra_options exclude_embeds=true` by default.")
            extra_options["exclude_embeds"] = True
            onnx_model = Phi4MMModel(config, io_dtype, precision, execution_provider, cache_dir, extra_options)
        elif config.architectures[0] == "Qwen2ForCausalLM":
            onnx_model = QwenModel(config, io_dtype, precision, execution_provider, cache_dir, extra_options)
        else:
            raise NotImplementedError(f"The {hf_name} model is not currently supported.")

        # Make ONNX model
        onnx_model.make_model(input_path)

        # Save ONNX model
        onnx_model.save_model(output_dir)
    else:
        onnx_model = Model(config, io_dtype, precision, execution_provider, cache_dir, extra_options)

    # Make GenAI config
    onnx_model.make_genai_config(hf_name, extra_kwargs, output_dir)

    # Copy Hugging Face processing files to output folder
    onnx_model.save_processing(hf_name, extra_kwargs, output_dir)


def get_args():
    parser = argparse.ArgumentParser(formatter_class=argparse.RawTextHelpFormatter)

    parser.add_argument(
        "-m",
        "--model_name",
        required=False,
        default=None,
        help="Model name in Hugging Face. Do not use if providing an input path to a Hugging Face directory in -i/--input.",
    )

    parser.add_argument(
        "-i",
        "--input",
        required=False,
        default="",
        help=textwrap.dedent("""\
            Input model source. Currently supported options are:
                hf_path: Path to folder on disk containing the Hugging Face config, model, tokenizer, etc.
                gguf_path: Path to float16/float32 GGUF file on disk containing the GGUF model
            """),
    )

    parser.add_argument(
        "-o",
        "--output",
        required=True,
        help="Path to folder to store ONNX model and additional files (e.g. GenAI config, external data files, etc.)",
    )

    parser.add_argument(
        "-p",
        "--precision",
        required=True,
        choices=["int2", "int4", "fp16", "fp32"],
        help="Precision of model",
    )

    parser.add_argument(
        "-e",
        "--execution_provider",
        required=True,
        choices=["cpu", "cuda", "rocm", "dml", "webgpu"],
        help="Execution provider to target with precision of model (e.g. FP16 CUDA, INT4 CPU, INT4 WEBGPU)",
    )

    parser.add_argument(
        "-c",
        "--cache_dir",
        required=False,
        type=str,
        default=os.path.join('.', 'cache_dir'),
        help="Cache directory for Hugging Face files and temporary ONNX external data files",
    )

    parser.add_argument(
        "--extra_options",
        required=False,
        metavar="KEY=VALUE",
        nargs='+',
        help=textwrap.dedent("""\
            Key value pairs for various options. Currently supports:
                int4_accuracy_level = 1/2/3/4: Specify the minimum accuracy level for activation of MatMul in int4 quantization.
                    4 is int8, which means input A of int4 quantized MatMul is quantized to int8 and input B is upcasted to int8 for computation.
                    3 is bf16.
                    2 is fp16.
                    1 is fp32.
                    Default is 4 for the CPU EP and 0 for non-CPU EPs.
                int4_block_size = 16/32/64/128/256: Specify the block_size for int4 quantization.
                int4_is_symmetric = Quantize the weights symmetrically. Default is true.
                    If true, quantization is done to int4. If false, quantization is done to uint4.
                int4_op_types_to_quantize = MatMul/Gather: Specify op types to target for int4 quantization.
                    Use this option when you want to quantize specific ops.
                    Separate the op types with a '/' when passing them here (e.g. int4_op_types_to_quantize=MatMul/Gather)
                num_hidden_layers = Manually specify the number of layers in your ONNX model (for unit testing purposes).
                filename = Filename for ONNX model (default is 'model.onnx').
                    For models with multiple components, each component is exported to its own ONNX model.
                    The filename for each component will be '<filename>_<component-name>.onnx' (ex: '<filename>_encoder.onnx', '<filename>_decoder.onnx').
                config_only = Generate config and pre/post processing files only.
                    Use this option when you already have your optimized and/or quantized ONNX model.
                hf_token = false/token: Use this to manage authentication with Hugging Face.
                    Default behavior is to use the authentication token stored by `huggingface-cli login`.
                    If false, authentication with Hugging Face will be disabled.
                    If token, you can provide a custom authentication token that differs from the one stored in your environment.
                    If you have already authenticated via `huggingface-cli login`, you do not need to use this flag because Hugging Face has already stored your authentication token for you.
                exclude_embeds = Remove embedding layer from your ONNX model.
                    Use this option when you want to remove the embedding layer from within your ONNX model.
                    Instead of `input_ids`, you will have `inputs_embeds` as the input to your ONNX model.
                exclude_lm_head = Remove language modeling head from your ONNX model.
                    Use this option when you want to remove the language modeling head from within your ONNX model.
                    Instead of `logits`, you will have `hidden_states` as the output to your ONNX model.
                include_hidden_states = Include hidden states as output from your ONNX model.
                    Use this option when you want to have the hidden states as an output from your ONNX model.
                    In addition to `logits`, you will have `hidden_states` as an output to your ONNX model.
                enable_cuda_graph = Enable CUDA graph capture during inference. Default is false.
                    If enabled, all nodes being placed on the CUDA EP is the prerequisite for the CUDA graph to be used correctly.
                    It is not guaranteed that CUDA graph be enabled as it depends on the model and the graph structure.
                use_8bits_moe = Use 8-bit quantization for MoE layers. Default is false.
                    If true, the QMoE op will use 8-bit quantization. If false, the QMoE op will use 4-bit quantization.
                use_qdq = Use the QDQ decomposition for ops.
                    Use this option when you want to use quantize-dequantize ops. For example, you will have a quantized MatMul op instead of the MatMulNBits op.
                use_webgpu_fp32 = Use FP32 for WebGPU EP.
                    Use this option to enable GPUs that do not support FP16 on WebGPU (e.g. GTX 10xx).
                adapter_path = Path to folder on disk containing the adapter files (adapter_config.json and adapter model weights).
                    Use this option for LoRA models.
                include_prompt_templates = Include prompt templates in the GenAI config file. Default is false.
                    Use this option to include per-role prompt templates in the `genai_config.json` file.
            """),
    )

    args = parser.parse_args()
    print("Valid precision + execution provider combinations are: FP32 CPU, FP32 CUDA, FP16 CUDA, FP16 DML, INT4 CPU, INT4 CUDA, INT4 DML, INT4 WEBGPU")
    return args

if __name__ == '__main__':
    args = get_args()
    extra_options = parse_extra_options(args.extra_options)
    create_model(args.model_name, args.input, args.output, args.precision, args.execution_provider, args.cache_dir, **extra_options)<|MERGE_RESOLUTION|>--- conflicted
+++ resolved
@@ -3367,12 +3367,8 @@
         config.update(peft_config.__dict__)
 
     # Set input/output precision of ONNX model
-<<<<<<< HEAD
-    io_dtype = TensorProto.FLOAT if precision in {"int8", "fp32"} or (precision in ("int2", "int4") and execution_provider == "cpu") else TensorProto.FLOAT16
-=======
     use_webgpu_fp32 = extra_options.get("use_webgpu_fp32", "0") == "1"
-    io_dtype = TensorProto.FLOAT if precision in {"int8", "fp32"} or (precision == "int4" and execution_provider == "cpu") or use_webgpu_fp32 else TensorProto.FLOAT16
->>>>>>> 74a03698
+    io_dtype = TensorProto.FLOAT if precision in {"int8", "fp32"} or (precision in ("int2", "int4") and execution_provider == "cpu") or use_webgpu_fp32 else TensorProto.FLOAT16
 
     if "config_only" not in extra_options:
         # List architecture options in alphabetical order
