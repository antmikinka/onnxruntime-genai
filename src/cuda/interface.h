--- conflicted
+++ resolved
@@ -23,32 +23,4 @@
 namespace Generators {
 LogItems& GetLogItems();
 DeviceInterface& GetCudaDeviceInterface();
-<<<<<<< HEAD
-
-struct CudaInterface : DeviceInterface {
-  virtual void Int32ToInt64(const int32_t* input, int64_t* output, int count, cudaStream_t stream) = 0;
-  virtual void Fp16ToFp32(const uint16_t* input, float* output, int count, cudaStream_t stream) = 0;
-  virtual void Fp32ToFp16(const float* input, uint16_t* output, int count, cudaStream_t stream) = 0;
-  // TODO: This can be collapsed into a single function with a template parameter
-  virtual void LaunchExpandAndInt32ToInt64(const int32_t* src, int64_t* dst, int num_beams, int batch_size, int sequence_length, cudaStream_t stream) = 0;
-  virtual void LaunchExpand(const int32_t* src, int32_t* dst, int num_beams, int batch_size, int sequence_length, cudaStream_t stream) = 0;
-  virtual void Launch_UpdatePositionIds(int32_t* position_ids, int batch_beam_size, int total_length, int new_kv_length, cudaStream_t stream) = 0;
-  virtual void Launch_UpdatePositionIds(int64_t* position_ids, int batch_beam_size, int total_length, int new_kv_length, cudaStream_t stream) = 0;
-  virtual void Launch_UpdateAttentionMask(int32_t* mask_data, const int32_t* old_data, int batch_beam_size, int new_kv_length, int total_length, int max_length, bool update_only, cudaStream_t stream) = 0;
-  virtual void Launch_UpdateAttentionMask(int64_t* mask_data, const int64_t* old_data, int batch_beam_size, int new_kv_length, int total_length, int max_length, bool update_only, cudaStream_t stream) = 0;
-  virtual void LaunchHandleEOSArray(float* batch_logits, int batch_beam_size, int vocab_size, const int32_t* eos_token_ids, int eos_token_ids_count, cudaStream_t stream) = 0;
-  virtual void LaunchAddLogitsMask(float* batch_logits, int batch_beam_size, int vocab_size, const uint32_t* logits_mask, cudaStream_t stream) = 0;
-  virtual void UpdateCacheIndirectionKernelLauncher(int32_t* tgt_indir_cache, const int32_t* src_indir_cache, const int32_t* beam_ids, int batch_size, int beam_width, int input_seq_length, int max_seq_length, int current_length, cudaStream_t stream) = 0;
-  virtual void ReorderPastStatesKernelLauncher(void* out_buffer, const void* in_buffer, int batch_size, int num_heads, int max_length, int head_size, int chunk_size, cudaStream_t stream) = 0;
-  virtual void LaunchCopyCrossQKSingleDecodeStep(cudaStream_t stream, float* cross_qk_buffer_data, float** qk_layer_pointers, int token_index, int batch_beam_size, int num_layers, int num_heads, int num_alignment_heads, const int* alignment_heads, int frames, int max_length) = 0;
-  virtual void LaunchFinalizeCrossQK(cudaStream_t stream, int iteration_number, int context_decoding_len, int batch_size, int num_beams, int max_length, int num_alignment_heads, int frames_of_k, const float* cross_qk_buffer_data, float* cross_qk_output, int num_return_sequences, const int* cache_indir_data) = 0;
-
-  virtual cudaError_t cudaMemcpyAsync(void* dst, const void* src, size_t count, cudaMemcpyKind kind, cudaStream_t stream) = 0;
-  virtual cudaError_t cudaMemcpy(void* dst, const void* src, size_t count, cudaMemcpyKind kind) = 0;
-  virtual cudaError_t cudaMemsetAsync(void* ptr, int value, size_t count, cudaStream_t stream) = 0;
-  virtual cudaError_t cudaMemset(void* ptr, int value, size_t count) = 0;
-};
-#endif
-=======
->>>>>>> 6f70febd
 }  // namespace Generators