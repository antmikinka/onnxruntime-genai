--- conflicted
+++ resolved
@@ -63,17 +63,6 @@
     DumpTensors(model_, stream, outputs_.data(), output_names_.data(), output_names_.size(), false);
   }
 
-<<<<<<< HEAD
-  {
-    Timer timer{};
-
-    session.Run(run_options_.get(), input_names_.data(), inputs_.data(), input_names_.size(),
-                output_names_.data(), outputs_.data(), output_names_.size());
-
-    const auto elapsed = timer.Elapsed();
-    LogTiming("session.Run", elapsed);
-  }
-=======
   if (!ep_dynamic_options_next_run_.empty()) {
     std::vector<const char*> keys;
     std::vector<const char*> values;
@@ -85,9 +74,15 @@
     ep_dynamic_options_next_run_.clear();
   }
 
-  session.Run(run_options_.get(), input_names_.data(), inputs_.data(), input_names_.size(),
-              output_names_.data(), outputs_.data(), output_names_.size());
->>>>>>> e747634e
+  {
+    Timer timer{};
+
+    session.Run(run_options_.get(), input_names_.data(), inputs_.data(), input_names_.size(),
+                output_names_.data(), outputs_.data(), output_names_.size());
+
+    const auto elapsed = timer.Elapsed();
+    LogTiming("session.Run", elapsed);
+  }
 
   extra_outputs_.RegisterOutputs();
 
