--- conflicted
+++ resolved
@@ -422,14 +422,8 @@
       session_options.AppendExecutionProvider_ROCM(ort_provider_options);
 #if USE_DML
     } else if (provider_options.name == "dml") {
-<<<<<<< HEAD
-      allocator_device_ = GetDmlAllocator();
-      dml_objects_ = DmlHelpers::CreateDmlObjects(GetOrtGlobals()->d3d12_device_.Get());
-=======
       if (!p_dml_api_) {
-        auto current_module_path = CurrentModulePath();
-        dml_objects_ = DmlHelpers::CreateDmlObjects(current_module_path);
->>>>>>> b3dfed65
+        dml_objects_ = DmlHelpers::CreateDmlObjects(GetOrtGlobals()->d3d12_device_.Get());
 
         constexpr auto directml_dll = "DirectML.dll";
         wil::unique_hmodule smart_directml_dll(LoadLibraryEx(directml_dll, nullptr, 0));
@@ -464,15 +458,8 @@
         session_options.AddConfigEntry("ep.dml.disable_memory_arena", "1");
       }
 
-<<<<<<< HEAD
-      ort_options.AddConfigEntry("ep.dml.enable_graph_capture", "1");
-      ort_options.AddConfigEntry("session.use_env_allocators", "1");
-
-      p_dml_api_->SessionOptionsAppendExecutionProvider_DML1(&ort_options, dml_device_.Get(), dml_objects_.command_queue.Get());
-      is_intel_device_ = DmlHelpers::IsIntelDevice(dml_objects_.d3d12_device.Get());
-=======
+      session_options.AddConfigEntry("session.use_env_allocators", "1");
       p_dml_api_->SessionOptionsAppendExecutionProvider_DML1(&session_options, dml_device_.Get(), dml_objects_.command_queue.Get());
->>>>>>> b3dfed65
 
       if (is_primary_session_options)
         device_type_ = DeviceType::DML;  // We use a DML allocator for input/output caches, but other tensors will use CPU tensors
