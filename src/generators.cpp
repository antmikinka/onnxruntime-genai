--- conflicted
+++ resolved
@@ -103,13 +103,8 @@
     throw std::runtime_error("batch_size must be 1 or greater");
   if (params.vocab_size < 1)
     throw std::runtime_error("vocab_size must be 1 or greater");
-<<<<<<< HEAD
-  if (params.input_ids.size()/params.batch_size >= params.search.max_length)
-    throw std::runtime_error("input length is >= max length");
-=======
   if (params.sequence_length >= params.search.max_length)
     throw std::runtime_error("input sequence_length is >= max_length");
->>>>>>> edd9c7fc
 
   search_ = CreateSearch(params);
   state_ = model.CreateState(search_->GetSequenceLengths(), params);
