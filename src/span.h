// Copyright (c) Microsoft Corporation. All rights reserved.
// Licensed under the MIT License.
#pragma once
#ifndef USE_CXX17
#include <span>
#else

#include <array>
#include <stdexcept>
#include <vector>
#include <initializer_list>
<<<<<<< HEAD

namespace std {
=======
>>>>>>> beb630f6

namespace std {
namespace generators_span {
template <typename T>
struct span {
  span() = default;
<<<<<<< HEAD
  span(T* p, size_t length) noexcept : p_{p}, length_{length} {}

  span(const span<T>& s) noexcept : p_{s.p_}, length_{s.length_} {}
  span(std::vector<T>& s) noexcept : p_{s.data()}, length_{s.size()} {}
  template <size_t N>
  span(std::array<T, N>& s) noexcept : p_{s.data()}, length_{s.size()} {}
  span(std::initializer_list<T> list) noexcept : p_(&list.begin()), length_(list.size()) {}

  bool empty() const noexcept { return length_ == 0; }

  size_t size() const noexcept { return length_; }
  size_t size_bytes() const noexcept { return length_ * sizeof(T); }

  T* data() noexcept { return p_; }
  const T* data() const noexcept { return p_; }

  T& operator[](size_t index) const noexcept { return p_[index]; }

  T& back() const noexcept { return p_[length_ - 1]; }

  T* begin() const noexcept { return p_; }
  T* end() const noexcept { return p_ + length_; }

  span subspan(size_t index, size_t length) const noexcept { return span(p_ + index, length); }
=======
  constexpr span(T* p, size_t length) noexcept : p_{p}, length_{length} {}
  constexpr span(const span<T>& s) noexcept : p_{s.p_}, length_{s.length_} {}

  span(std::vector<T>& s) noexcept : p_{s.data()}, length_{s.size()} {}
  template <size_t N>
  constexpr span(std::array<T, N>& s) noexcept : p_{s.data()}, length_{s.size()} {}

  constexpr bool empty() const noexcept { return length_ == 0; }

  constexpr size_t size() const noexcept { return length_; }
  constexpr size_t size_bytes() const noexcept { return length_ * sizeof(T); }

  constexpr T* data() const noexcept { return p_; }

  constexpr T& operator[](size_t index) const noexcept { return p_[index]; }

  constexpr T& back() const noexcept { return p_[length_ - 1]; }

  constexpr T* begin() const noexcept { return p_; }
  constexpr T* end() const noexcept { return p_ + length_; }

  span subspan(size_t index, size_t length) const {
    if (index >= length_ || index + length > length_)
      throw std::out_of_range("Requested subspan is out of range");

    return span(p_ + index, length);
  }
>>>>>>> beb630f6

 private:
  T* p_{};
  size_t length_{};
};

template <class T>
struct span<const T> {
  span() = default;
<<<<<<< HEAD
  span(const T* p, size_t length) noexcept : p_{p}, length_{length} {}

  span(const span<const T>& s) noexcept : p_{s.data()}, length_{s.size()} {}
  span(const span<T>& s) noexcept : p_{s.data()}, length_{s.size()} {}
  span(const std::vector<T>& s) noexcept : p_{s.data()}, length_{s.size()} {}
  template <size_t N>
  span(const std::array<T, N>& s) noexcept : p_{s.data()}, length_{s.size()} {}
  span(std::initializer_list<const T> list) noexcept : p_(list.begin()), length_(list.size()) {}

  bool empty() const noexcept { return length_ == 0; }

  size_t size() const noexcept { return length_; }
  size_t size_bytes() const noexcept { return length_ * sizeof(T); }

  const T* data() const noexcept { return p_; }

  const T& operator[](size_t index) const noexcept { return p_[index]; }

  const T& back() const noexcept { return p_[length_ - 1]; }

  const T* begin() const noexcept { return p_; }
  const T* end() const noexcept { return p_ + length_; }

  span subspan(size_t index, size_t length) const noexcept { return span(p_ + index, length); }
=======
  constexpr span(const T* p, size_t length) noexcept : p_{p}, length_{length} {}

  constexpr span(const span<const T>& s) noexcept : p_{s.p_}, length_{s.length_} {}
  constexpr span(const span<T>& s) noexcept : p_{s.data()}, length_{s.size()} {}

  span(const std::vector<T>& s) noexcept : p_{s.data()}, length_{s.size()} {}
  template <size_t N>
  constexpr span(const std::array<T, N>& s) noexcept : p_{s.data()}, length_{s.size()} {}
  constexpr span(std::initializer_list<T> list) noexcept : p_(&*list.begin()), length_(list.size()) {}

  constexpr bool empty() const noexcept { return length_ == 0; }

  constexpr size_t size() const noexcept { return length_; }
  constexpr size_t size_bytes() const noexcept { return length_ * sizeof(T); }

  constexpr const T* data() const noexcept { return p_; }

  constexpr const T& operator[](size_t index) const noexcept { return p_[index]; }

  constexpr const T& back() const noexcept { return p_[length_ - 1]; }

  constexpr const T* begin() const noexcept { return p_; }
  constexpr const T* end() const noexcept { return p_ + length_; }

  span subspan(size_t index, size_t length) const {
    if (index >= length_ || index + length > length_)
      throw std::out_of_range("Requested subspan is out of range");

    return span(p_ + index, length);
  }
>>>>>>> beb630f6

 private:
  const T* p_{};
  size_t length_{};
};
<<<<<<< HEAD

=======
}  // namespace generators_span

using generators_span::span;
>>>>>>> beb630f6

}  // namespace std

#endif<|MERGE_RESOLUTION|>--- conflicted
+++ resolved
@@ -9,43 +9,12 @@
 #include <stdexcept>
 #include <vector>
 #include <initializer_list>
-<<<<<<< HEAD
-
-namespace std {
-=======
->>>>>>> beb630f6
 
 namespace std {
 namespace generators_span {
 template <typename T>
 struct span {
   span() = default;
-<<<<<<< HEAD
-  span(T* p, size_t length) noexcept : p_{p}, length_{length} {}
-
-  span(const span<T>& s) noexcept : p_{s.p_}, length_{s.length_} {}
-  span(std::vector<T>& s) noexcept : p_{s.data()}, length_{s.size()} {}
-  template <size_t N>
-  span(std::array<T, N>& s) noexcept : p_{s.data()}, length_{s.size()} {}
-  span(std::initializer_list<T> list) noexcept : p_(&list.begin()), length_(list.size()) {}
-
-  bool empty() const noexcept { return length_ == 0; }
-
-  size_t size() const noexcept { return length_; }
-  size_t size_bytes() const noexcept { return length_ * sizeof(T); }
-
-  T* data() noexcept { return p_; }
-  const T* data() const noexcept { return p_; }
-
-  T& operator[](size_t index) const noexcept { return p_[index]; }
-
-  T& back() const noexcept { return p_[length_ - 1]; }
-
-  T* begin() const noexcept { return p_; }
-  T* end() const noexcept { return p_ + length_; }
-
-  span subspan(size_t index, size_t length) const noexcept { return span(p_ + index, length); }
-=======
   constexpr span(T* p, size_t length) noexcept : p_{p}, length_{length} {}
   constexpr span(const span<T>& s) noexcept : p_{s.p_}, length_{s.length_} {}
 
@@ -73,7 +42,6 @@
 
     return span(p_ + index, length);
   }
->>>>>>> beb630f6
 
  private:
   T* p_{};
@@ -83,32 +51,6 @@
 template <class T>
 struct span<const T> {
   span() = default;
-<<<<<<< HEAD
-  span(const T* p, size_t length) noexcept : p_{p}, length_{length} {}
-
-  span(const span<const T>& s) noexcept : p_{s.data()}, length_{s.size()} {}
-  span(const span<T>& s) noexcept : p_{s.data()}, length_{s.size()} {}
-  span(const std::vector<T>& s) noexcept : p_{s.data()}, length_{s.size()} {}
-  template <size_t N>
-  span(const std::array<T, N>& s) noexcept : p_{s.data()}, length_{s.size()} {}
-  span(std::initializer_list<const T> list) noexcept : p_(list.begin()), length_(list.size()) {}
-
-  bool empty() const noexcept { return length_ == 0; }
-
-  size_t size() const noexcept { return length_; }
-  size_t size_bytes() const noexcept { return length_ * sizeof(T); }
-
-  const T* data() const noexcept { return p_; }
-
-  const T& operator[](size_t index) const noexcept { return p_[index]; }
-
-  const T& back() const noexcept { return p_[length_ - 1]; }
-
-  const T* begin() const noexcept { return p_; }
-  const T* end() const noexcept { return p_ + length_; }
-
-  span subspan(size_t index, size_t length) const noexcept { return span(p_ + index, length); }
-=======
   constexpr span(const T* p, size_t length) noexcept : p_{p}, length_{length} {}
 
   constexpr span(const span<const T>& s) noexcept : p_{s.p_}, length_{s.length_} {}
@@ -139,19 +81,14 @@
 
     return span(p_ + index, length);
   }
->>>>>>> beb630f6
 
  private:
   const T* p_{};
   size_t length_{};
 };
-<<<<<<< HEAD
-
-=======
 }  // namespace generators_span
 
 using generators_span::span;
->>>>>>> beb630f6
 
 }  // namespace std
 
