--- conflicted
+++ resolved
@@ -1,15 +1,7 @@
 // Copyright (c) Microsoft Corporation. All rights reserved.
 // Licensed under the MIT License.
 
-<<<<<<< HEAD
-#include <gtest/gtest.h>
-#include <generators.h>
-#include <logits_processor.h>
-#include <search.h>
-#include <models/model.h>
-=======
 #include <cstring>  // for memcmp
->>>>>>> 6f70febd
 #include <iostream>
 #include <random>
 #include <gtest/gtest.h>
