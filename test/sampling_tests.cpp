// Copyright (c) Microsoft Corporation. All rights reserved.
// Licensed under the MIT License.

<<<<<<< HEAD
#include <gtest/gtest.h>
#include <generators.h>
#include <search.h>
#include <models/model.h>
#include <logits_processor.h>
#include <iostream>
=======
#include <algorithm>
#include <array>
#include <cstring>  // for memcmp
#include <numeric>
>>>>>>> 6f70febd
#include <random>
#include "span.h"
#define OGA_USE_SPAN 1
#include <ort_genai.h>
#include <gtest/gtest.h>

// Our working directory is generators/build so one up puts us in the root directory:
#ifndef MODEL_PATH
#define MODEL_PATH "../../test/test_models/"
#endif

TEST(SamplingTests, BatchedSamplingTopPCpu) {
  std::vector<int32_t> input_ids{0, 1, 2, 3};
  std::vector<int32_t> expected_output{1, 2, 3, 4};
  std::vector<float> logits_cpu = {0.1f, 0.6f, 0.1f, 0.1f, 0.1f,
                                   0.1f, 0.1f, 0.6f, 0.1f, 0.1f,
                                   0.1f, 0.1f, 0.1f, 0.6f, 0.1f,
                                   0.1f, 0.1f, 0.1f, 0.1f, 0.6f};

  auto config = OgaConfig::Create(MODEL_PATH "hf-internal-testing/tiny-random-gpt2-fp32");
  config->Overlay(R"({ "model": { "vocab_size" : 5 } })");

  auto model = OgaModel::Create(*config);
  auto params = OgaGeneratorParams::Create(*model);
  params->SetSearchOption("max_length", 10);
  params->SetSearchOptionBool("do_sample", true);
  params->SetSearchOption("top_p", 0.25f);
  params->SetSearchOption("batch_size", 4);

  auto generator = OgaGenerator::Create(*model, *params);
  auto logits_tensor = OgaTensor::Create(logits_cpu.data(), std::array<int64_t, 2>{4LL, 5LL});
  generator->SetLogits(*logits_tensor);

  // Verify outputs match expected outputs
  generator->GenerateNextToken();
  auto next_tokens = generator->GetNextTokens();
  EXPECT_TRUE(0 == std::memcmp(expected_output.data(), next_tokens.data(), expected_output.size() * sizeof(int32_t)));
}

TEST(SamplingTests, BatchedSamplingTopKCpu) {
  std::vector<int32_t> input_ids{0, 1, 2, 3};
  std::vector<float> logits_cpu{2.0f, 1.5f, 1.25f, 0.25f, 0.25f,
                                0.25f, 2.0f, 1.25f, 1.5f, 0.25f,
                                0.25f, 2.0f, 0.25f, 1.5f, 1.25f,
                                1.25f, 0.25f, 1.5f, 0.25f, 2.0f};

  auto config = OgaConfig::Create(MODEL_PATH "hf-internal-testing/tiny-random-gpt2-fp32");
  config->Overlay(R"({ "model": { "vocab_size" : 5 } })");

  int batch_size = 4;

  auto model = OgaModel::Create(*config);
  auto params = OgaGeneratorParams::Create(*model);
  params->SetSearchOption("max_length", 10);
  params->SetSearchOptionBool("do_sample", true);
  params->SetSearchOption("top_k", 2);
  params->SetSearchOption("batch_size", batch_size);

  auto generator = OgaGenerator::Create(*model, *params);
  auto logits_tensor = OgaTensor::Create(logits_cpu.data(), std::array<int64_t, 2>{4LL, 5LL});
  generator->SetLogits(*logits_tensor);

  // Verify outputs match expected outputs
  generator->GenerateNextToken();
  auto next_tokens = generator->GetNextTokens();
  for (int b = 0; b < batch_size; b++) {
    auto next_token = next_tokens[b];
    auto next_token_score = logits_cpu[next_token + 5 /*vocab_size*/* b];
    EXPECT_GT(next_token_score, 1.25f);
  }
}

TEST(SamplingTests, BatchedSamplingTopPAndKCpu) {
  std::vector<int32_t> input_ids{0, 1, 2, 3};
  std::vector<float> logits_cpu{2.0f, 1.5f, 1.25f, 0.25f, 0.25f,
                                0.25f, 2.0f, 1.25f, 1.5f, 0.25f,
                                0.25f, 2.0f, 0.25f, 1.5f, 1.25f,
                                1.25f, 0.25f, 1.5f, 0.25f, 2.0f};

  auto config = OgaConfig::Create(MODEL_PATH "hf-internal-testing/tiny-random-gpt2-fp32");
  config->Overlay(R"({ "model": { "vocab_size" : 5 } })");

  int batch_size = 4;

  auto model = OgaModel::Create(*config);
  auto params = OgaGeneratorParams::Create(*model);
  params->SetSearchOption("max_length", 10);
  params->SetSearchOptionBool("do_sample", true);
  params->SetSearchOption("top_k", 2);
  params->SetSearchOption("top_p", 0.25f);
  params->SetSearchOption("batch_size", batch_size);

  auto generator = OgaGenerator::Create(*model, *params);
  auto logits_tensor = OgaTensor::Create(logits_cpu.data(), std::array<int64_t, 2>{batch_size, 5LL});
  generator->SetLogits(*logits_tensor);

  // Verify outputs match expected outputs
  generator->GenerateNextToken();
  auto next_tokens = generator->GetNextTokens();
  for (int b = 0; b < batch_size; b++) {
    auto next_token = next_tokens[b];
    auto next_token_score = logits_cpu[next_token + 5 /*vocab_size*/ * b];
    EXPECT_GT(next_token_score, 1.25f);
  }
}

void CreateRandomLogits(float* logits, int num_large, int vocab_size, int batch_size, std::mt19937& engine) {
  assert(num_large < vocab_size / 2);  // num_large should be much smaller than vocab_size
  std::uniform_real_distribution<float> dist(0.0f, 1.0f);
  for (int b = 0; b < batch_size; b++) {
    for (int v = 0; v < vocab_size; v++) {
      logits[v + b * vocab_size] = dist(engine);
    }
  }

  // Randomly set num_large elements to be large
  std::uniform_int_distribution<> dist_large(0, vocab_size - 1);
  for (int b = 0; b < batch_size; b++) {
    for (int i = 0; i < num_large; i++) {
      float& value = logits[dist_large(engine) + b * vocab_size];
      if (value == 25.0f)
        i--;  // We hit the same number twice, so do it again to ensure num_large values are set to 25.0f
      else
        value = 25.0f;
    }
  }
}

TEST(SamplingTests, RandomizedSamplingTopPCpu) {
  int batch_size = 5;
  int vocab_size = 32000;
  std::vector<int32_t> input_ids{0, 1, 2, 3, 4};

  auto config = OgaConfig::Create(MODEL_PATH "hf-internal-testing/tiny-random-gpt2-fp32");
  config->Overlay(R"({ "model": { "vocab_size" : 32000 } })");

  auto model = OgaModel::Create(*config);
  auto params = OgaGeneratorParams::Create(*model);
  params->SetSearchOption("max_length", 10);
  params->SetSearchOptionBool("do_sample", true);
  params->SetSearchOption("top_p", 0.95f);
  params->SetSearchOption("batch_size", batch_size);

  std::vector<float> logits_cpu(vocab_size * batch_size);
  std::random_device rd;
  std::mt19937 engine(rd());
  std::uniform_int_distribution<> dist(1, 25);
  int num_iter = 100;
  for (int i = 0; i < num_iter; i++) {
    auto generator = OgaGenerator::Create(*model, *params);
    int num_large = dist(engine);
    CreateRandomLogits(logits_cpu.data(), num_large, vocab_size, batch_size, engine);
    generator->SetLogits(*OgaTensor::Create(logits_cpu.data(), std::array<int64_t, 2>{batch_size, vocab_size}));

    generator->GenerateNextToken();
    auto next_tokens = generator->GetNextTokens();
    // Verify outputs match expected outputs
    for (int b = 0; b < batch_size; b++) {
      auto next_token = next_tokens[b];
      auto next_token_score = logits_cpu[next_token + vocab_size * b];
      EXPECT_GT(next_token_score, 1.0f);
    }
  }
}

void SoftMax(std::span<float> scores, float temperature) {
  float const max_score = *std::max_element(scores.begin(), scores.end());

  // Subtract max score and scale by temperature
  std::transform(scores.begin(), scores.end(), scores.begin(), [max_score, temperature](float score) { return std::exp((score - max_score) / temperature); });

  // Compute sum of exponentials
  float const exp_sum = std::accumulate(scores.begin(), scores.end(), 0.0f);

  // Divide each score by the sum of exponentials
  std::transform(scores.begin(), scores.end(), scores.begin(), [exp_sum](float score) { return score / exp_sum; });
}

TEST(SamplingTests, RandomizedSamplingTopKCpu) {
  const int batch_size = 5;
  const int k = 5;
  const int vocab_size = 13;

  auto config = OgaConfig::Create(MODEL_PATH "hf-internal-testing/tiny-random-gpt2-fp32");
  config->Overlay(R"({ "model": { "vocab_size" : 13 } })");

  auto model = OgaModel::Create(*config);
  auto params = OgaGeneratorParams::Create(*model);
  params->SetSearchOption("max_length", 10);
  params->SetSearchOptionBool("do_sample", true);
  params->SetSearchOption("top_k", k);
  params->SetSearchOption("batch_size", batch_size);

  // Create data structures for testing
  std::random_device rd;
  std::mt19937 engine(rd());
  std::vector<int> indices(vocab_size);
  std::vector<float> logits_cpu(vocab_size * batch_size);
  const int num_iter = 100;
  std::map<float, int> logit_to_count;
  
  // Run test
  for (int i = 0; i < num_iter; i++) {
    logits_cpu = std::vector<float>(vocab_size * batch_size, 0.0f);
    // Shuffle integers 1 to k randomly into logits_cpu
    for (int b = 0; b < batch_size; b++) {
      std::iota(indices.begin(), indices.end(), 0);
      std::shuffle(indices.begin(), indices.end(), engine);
      for (int j = 0; j < k; j++)
        logits_cpu[indices[j] + vocab_size * b] = float(k - j);
    }
    // Set logits and get generated token
    auto generator = OgaGenerator::Create(*model, *params);
    generator->SetLogits(*OgaTensor::Create(logits_cpu.data(), std::array<int64_t, 2>{batch_size, vocab_size}));
    generator->GenerateNextToken();
    auto next_tokens = generator->GetNextTokens();
    // Verify outputs match expected outputs
    for (int b = 0; b < batch_size; b++) {
      auto next_token = next_tokens[b];
      auto next_token_score = logits_cpu[next_token + vocab_size * b];
      logit_to_count[next_token_score]++;
      EXPECT_GT(next_token_score, 0.0f);
    }
  }
  // Calculate expected distribution of tokens by softmaxing given logits (integers 1 through k)
  std::vector<float> expected_distributions(k);
  for (int i = 0; i < k; i++)
    expected_distributions[i] = float(i + 1);
  SoftMax(expected_distributions, 1.0f);
  // Check that the distribution of tokens generated by the model is close to the expected distribution
  const int total_count = batch_size * num_iter;
  for (auto& [logit, count] : logit_to_count) {
    const float expected_distribution = expected_distributions[int(logit) - 1];
    EXPECT_NEAR(count / float(total_count), expected_distribution, 0.1);
  }
}

TEST(SamplingTests, RandomizedSamplingTopPAndKCpu) {
  int batch_size = 5;
  float p = 0.95f;
  int k = 5;
  const int vocab_size = 32000;
  std::vector<int32_t> input_ids{0, 1, 2, 3, 4};

  auto config = OgaConfig::Create(MODEL_PATH "hf-internal-testing/tiny-random-gpt2-fp32");
  config->Overlay(R"({ "model": { "vocab_size" : 32000 } })");

  auto model = OgaModel::Create(*config);
  auto params = OgaGeneratorParams::Create(*model);
  params->SetSearchOption("max_length", 10);
  params->SetSearchOptionBool("do_sample", true);
  params->SetSearchOption("top_k", k);
  params->SetSearchOption("top_p", p);
  params->SetSearchOption("batch_size", batch_size);

  std::vector<float> logits_cpu(vocab_size * batch_size);
  std::random_device rd;
  std::mt19937 engine(rd());
  std::uniform_int_distribution<> dist(5, 25);
  int num_iter = 100;
  for (int i = 0; i < num_iter; i++) {
    int num_large = dist(engine);
    CreateRandomLogits(logits_cpu.data(), num_large, vocab_size, batch_size, engine);

    auto generator = OgaGenerator::Create(*model, *params);
    generator->SetLogits(*OgaTensor::Create(logits_cpu.data(), std::array<int64_t, 2>{batch_size, vocab_size}));
    generator->GenerateNextToken();
    auto next_tokens = generator->GetNextTokens();

    // Verify outputs match expected outputs
    for (int b = 0; b < batch_size; b++) {
      auto next_token = next_tokens[b];
      auto next_token_score = logits_cpu[next_token + vocab_size * b];
      EXPECT_GT(next_token_score, 10.0f);
    }
  }
}

#if USE_CUDA
TEST(SamplingTests, BatchedSamplingTopPCuda) {
  std::vector<int32_t> input_ids{0, 1, 2, 3};
  std::vector<int32_t> expected_output{1, 2, 3, 4};
  std::vector<float> logits_cpu = {0.1f, 0.6f, 0.1f, 0.1f, 0.1f,
                                   0.1f, 0.1f, 0.6f, 0.1f, 0.1f,
                                   0.1f, 0.1f, 0.1f, 0.6f, 0.1f,
                                   0.1f, 0.1f, 0.1f, 0.1f, 0.6f};
  int batch_size = 4;
  int vocab_size = 5;

  auto config = OgaConfig::Create(MODEL_PATH "hf-internal-testing/tiny-random-gpt2-fp32");
  config->Overlay(R"({ "model": { "vocab_size" : 5 } })");
  config->ClearProviders();
  config->AppendProvider("cuda");

  auto model = OgaModel::Create(*config);
  auto params = OgaGeneratorParams::Create(*model);
  params->SetSearchOption("max_length", 10);
  params->SetSearchOptionBool("do_sample", true);
  params->SetSearchOption("top_p", 0.25f);
  params->SetSearchOption("batch_size", batch_size);

  auto generator = OgaGenerator::Create(*model, *params);
  generator->SetLogits(*OgaTensor::Create(logits_cpu.data(), std::array<int64_t, 2>{batch_size, vocab_size}));

  // Verify outputs match expected outputs
  generator->GenerateNextToken();
  auto next_tokens = generator->GetNextTokens();
  EXPECT_TRUE(0 == std::memcmp(expected_output.data(), next_tokens.data(), expected_output.size() * sizeof(int32_t)));
}

TEST(SamplingTests, BatchedSamplingTopKCuda) {
  std::vector<int32_t> input_ids{0, 1, 2, 3};
  std::vector<float> logits_cpu{2.0f, 1.5f, 1.25f, 0.25f, 0.25f,
                                0.25f, 2.0f, 1.25f, 1.5f, 0.25f,
                                0.25f, 2.0f, 0.25f, 1.5f, 1.25f,
                                1.25f, 0.25f, 1.5f, 0.25f, 2.0f};
  int batch_size = 4;
  int vocab_size = 5;

  auto config = OgaConfig::Create(MODEL_PATH "hf-internal-testing/tiny-random-gpt2-fp32");
  config->Overlay(R"({ "model": { "vocab_size" : 5 } })");
  config->ClearProviders();
  config->AppendProvider("cuda");

  auto model = OgaModel::Create(*config);
  auto params = OgaGeneratorParams::Create(*model);
  params->SetSearchOption("max_length", 10);
  params->SetSearchOptionBool("do_sample", true);
  params->SetSearchOption("top_k", 2);
  params->SetSearchOption("batch_size", batch_size);

  auto generator = OgaGenerator::Create(*model, *params);
  generator->SetLogits(*OgaTensor::Create(logits_cpu.data(), std::array<int64_t, 2>{batch_size, vocab_size}));

  // Verify outputs match expected outputs
  generator->GenerateNextToken();
  auto next_tokens = generator->GetNextTokens();
  for (int b = 0; b < batch_size; b++) {
    auto next_token = next_tokens[b];
    auto next_token_score = logits_cpu[next_token + vocab_size * b];
    EXPECT_GT(next_token_score, 1.25f);
  }
}

TEST(SamplingTests, BatchedSamplingTopPAndKCuda) {
  std::vector<int32_t> input_ids{0, 1, 2, 3};
  std::vector<float> logits_cpu{2.0f, 1.5f, 1.25f, 0.25f, 0.25f,
                                0.25f, 2.0f, 1.25f, 1.5f, 0.25f,
                                0.25f, 2.0f, 0.25f, 1.5f, 1.25f,
                                1.25f, 0.25f, 1.5f, 0.25f, 2.0f};
  int batch_size = 4;
  int vocab_size = 5;

  auto config = OgaConfig::Create(MODEL_PATH "hf-internal-testing/tiny-random-gpt2-fp32");
  config->Overlay(R"({ "model": { "vocab_size" : 5 } })");
  config->ClearProviders();
  config->AppendProvider("cuda");

  auto model = OgaModel::Create(*config);
  auto params = OgaGeneratorParams::Create(*model);
  params->SetSearchOption("max_length", 10);
  params->SetSearchOptionBool("do_sample", true);
  params->SetSearchOption("top_k", 2);
  params->SetSearchOption("top_p", 0.25f);
  params->SetSearchOption("batch_size", batch_size);

  auto generator = OgaGenerator::Create(*model, *params);
  generator->SetLogits(*OgaTensor::Create(logits_cpu.data(), std::array<int64_t, 2>{batch_size, vocab_size}));

  // Verify outputs match expected outputs
  generator->GenerateNextToken();
  auto next_tokens = generator->GetNextTokens();
  for (int b = 0; b < batch_size; b++) {
    auto next_token = next_tokens[b];
    auto next_token_score = logits_cpu[next_token + vocab_size * b];
    EXPECT_GT(next_token_score, 1.25f);
  }
}

TEST(SamplingTests, RandomizedSamplingTopPCuda) {
  int batch_size = 5;
  int vocab_size = 32000;
  std::vector<int32_t> input_ids{0, 1, 2, 3, 4};

  auto config = OgaConfig::Create(MODEL_PATH "hf-internal-testing/tiny-random-gpt2-fp32");
  config->Overlay(R"({ "model": { "vocab_size" : 32000 } })");
  config->ClearProviders();
  config->AppendProvider("cuda");

  auto model = OgaModel::Create(*config);
  auto params = OgaGeneratorParams::Create(*model);
  params->SetSearchOption("max_length", 10);
  params->SetSearchOptionBool("do_sample", true);
  params->SetSearchOption("top_p", 0.95f);
  params->SetSearchOption("batch_size", batch_size);

  std::vector<float> logits_cpu(vocab_size * batch_size);
  std::random_device rd;
  std::mt19937 engine(rd());
  std::uniform_int_distribution<> dist(1, 25);
  int num_iter = 100;
  for (int i = 0; i < num_iter; i++) {
    int num_large = dist(engine);
    CreateRandomLogits(logits_cpu.data(), num_large, vocab_size, batch_size, engine);

    auto generator = OgaGenerator::Create(*model, *params);
    generator->SetLogits(*OgaTensor::Create(logits_cpu.data(), std::array<int64_t, 2>{batch_size, vocab_size}));
    generator->GenerateNextToken();
    auto next_tokens = generator->GetNextTokens();

    // Verify outputs match expected outputs
    for (int b = 0; b < batch_size; b++) {
      auto next_token = next_tokens[b];
      auto next_token_score = logits_cpu[next_token + vocab_size * b];
      EXPECT_GT(next_token_score, 0.0001f);
    }
  }
}

TEST(SamplingTests, RandomizedSamplingTopKCuda) {
  const int batch_size = 5;
  const int k = 5;
  const int vocab_size = 17;

  auto config = OgaConfig::Create(MODEL_PATH "hf-internal-testing/tiny-random-gpt2-fp32");
  config->Overlay(R"({ "model": { "vocab_size" : 17 } })");
  config->ClearProviders();
  config->AppendProvider("cuda");

  auto model = OgaModel::Create(*config);
  auto params = OgaGeneratorParams::Create(*model);
  params->SetSearchOption("max_length", 10);
  params->SetSearchOptionBool("do_sample", true);
  params->SetSearchOption("top_k", k);
  params->SetSearchOption("batch_size", batch_size);

  std::random_device rd;
  std::mt19937 engine(rd());
  std::vector<int> indices(vocab_size);
  const int num_iter = 100;
  std::map<float, int> logit_to_count;

  // Run test
  for (int i = 0; i < num_iter; i++) {
    std::vector<float> logits_cpu(vocab_size * batch_size);
    // Shuffle integers 1 to k randomly into cpu_span
    for (int b = 0; b < batch_size; b++) {
      std::iota(indices.begin(), indices.end(), 0);
      std::shuffle(indices.begin(), indices.end(), engine);
      for (int j = 0; j < k; j++)
        logits_cpu[indices[j] + vocab_size * b] = float(k - j);
    }

    auto generator = OgaGenerator::Create(*model, *params);
    generator->SetLogits(*OgaTensor::Create(logits_cpu.data(), std::array<int64_t, 2>{batch_size, vocab_size}));
    generator->GenerateNextToken();
    auto next_tokens = generator->GetNextTokens();

    // Verify outputs match expected outputs
    for (int b = 0; b < batch_size; b++) {
      auto next_token = next_tokens[b];
      auto next_token_score = logits_cpu[next_token + vocab_size * b];
      logit_to_count[next_token_score]++;
      EXPECT_GT(next_token_score, 0.0f);
    }
  }
  // Calculate expected distribution of tokens by softmaxing given logits (integers 1 through k)
  std::vector<float> expected_distributions(k);
  for (int i = 0; i < k; i++)
    expected_distributions[i] = float(i + 1);
  SoftMax(expected_distributions, 1.0f);
  const int total_count = batch_size * num_iter;
  // Check that the distribution of tokens generated by the model is close to the expected distribution
  for (auto& [logit, count] : logit_to_count) {
    const float expected_distribution = expected_distributions[int(logit) - 1];
    EXPECT_NEAR(count / float(total_count), expected_distribution, 0.1);
  }
}

TEST(SamplingTests, RandomizedSamplingTopPAndKCuda) {
  int batch_size = 5;
  int vocab_size = 32000;
  float p = 0.95f;
  int k = 5;
  std::vector<int32_t> input_ids{0, 1, 2, 3, 4};

  auto config = OgaConfig::Create(MODEL_PATH "hf-internal-testing/tiny-random-gpt2-fp32");
  config->Overlay(R"({ "model": { "vocab_size" : 32000 } })");
  config->ClearProviders();
  config->AppendProvider("cuda");

  auto model = OgaModel::Create(*config);
  auto params = OgaGeneratorParams::Create(*model);
  params->SetSearchOption("max_length", 10);
  params->SetSearchOptionBool("do_sample", true);
  params->SetSearchOption("top_k", k);
  params->SetSearchOption("top_p", p);
  params->SetSearchOption("batch_size", batch_size);

  std::vector<float> logits_cpu(vocab_size * batch_size);
  std::vector<int> indices(vocab_size * batch_size);
  std::random_device rd;
  std::mt19937 engine(rd());
  std::uniform_int_distribution<> dist(1, 25);
  int num_iter = 100;
  for (int i = 0; i < num_iter; i++) {
    int num_large = dist(engine);
    CreateRandomLogits(logits_cpu.data(), num_large, vocab_size, batch_size, engine);

    auto generator = OgaGenerator::Create(*model, *params);
    generator->SetLogits(*OgaTensor::Create(logits_cpu.data(), std::array<int64_t, 2>{batch_size, vocab_size}));
    generator->GenerateNextToken();
    auto next_tokens = generator->GetNextTokens();

    // Verify outputs match expected outputs
    for (int b = 0; b < batch_size; b++) {
      auto next_token = next_tokens[b];
      auto next_token_score = logits_cpu[next_token + vocab_size * b];
      EXPECT_GT(next_token_score, 10.0f);
    }
  }
}

TEST(SamplingTests, RandomizedSamplingSelectTopCuda) {
  int batch_size = 5;
  int vocab_size = 32000;
  std::vector<int32_t> input_ids{0, 1, 2, 3, 4};

  auto config = OgaConfig::Create(MODEL_PATH "hf-internal-testing/tiny-random-gpt2-fp32");
  config->Overlay(R"({ "model": { "vocab_size" : 32000 } })");
  config->ClearProviders();
  config->AppendProvider("cuda");

  auto model = OgaModel::Create(*config);
  auto params = OgaGeneratorParams::Create(*model);
  params->SetSearchOption("max_length", 10);
  params->SetSearchOptionBool("do_sample", false);
  params->SetSearchOption("batch_size", batch_size);

  std::vector<float> logits_cpu(vocab_size * batch_size);
  std::vector<int> indices(vocab_size * batch_size);
  std::random_device rd;
  std::mt19937 engine(rd());
  std::uniform_int_distribution<> dist(1, 25);
  int num_iter = 100;
  for (int i = 0; i < num_iter; i++) {
    int num_large = dist(engine);
    CreateRandomLogits(logits_cpu.data(), num_large, vocab_size, batch_size, engine);

    auto generator = OgaGenerator::Create(*model, *params);
    generator->SetLogits(*OgaTensor::Create(logits_cpu.data(), std::array<int64_t, 2>{batch_size, vocab_size}));
    generator->GenerateNextToken();
    auto next_tokens = generator->GetNextTokens();

    // Verify outputs match expected outputs
    for (int b = 0; b < batch_size; b++) {
      float max_score = *std::max_element(logits_cpu.begin() + vocab_size * b, logits_cpu.begin() + vocab_size * (b + 1));
      auto next_token = next_tokens[b];
      auto next_token_score = logits_cpu[next_token + vocab_size * b];
      EXPECT_EQ(next_token_score, max_score);
    }
  }
}
#endif<|MERGE_RESOLUTION|>--- conflicted
+++ resolved
@@ -1,19 +1,11 @@
 // Copyright (c) Microsoft Corporation. All rights reserved.
 // Licensed under the MIT License.
 
-<<<<<<< HEAD
-#include <gtest/gtest.h>
-#include <generators.h>
-#include <search.h>
-#include <models/model.h>
 #include <logits_processor.h>
-#include <iostream>
-=======
 #include <algorithm>
 #include <array>
 #include <cstring>  // for memcmp
 #include <numeric>
->>>>>>> 6f70febd
 #include <random>
 #include "span.h"
 #define OGA_USE_SPAN 1
