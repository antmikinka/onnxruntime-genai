name: "Windows CPU arm64 Build"
on:
  workflow_dispatch:
  push:
    branches:
    - main
    - rel-*
  pull_request:

concurrency:
  group: ${{ github.workflow }}-${{ github.head_ref || github.run_id }}
  cancel-in-progress: true
env:
  binaryDir: 'build/cpu/win-arm64'
  ORT_NIGHTLY_REST_API: "https://feeds.dev.azure.com/aiinfra/PublicPackages/_apis/packaging/Feeds/ORT-Nightly/packages?packageNameQuery=Microsoft.ML.OnnxRuntime&api-version=6.0-preview.1"
  ORT_PACKAGE_NAME: "Microsoft.ML.OnnxRuntime"

jobs:
  windows-cpu-arm64-build:
    runs-on: [ "self-hosted", "1ES.Pool=onnxruntime-genai-win11-arm64-cpu" ]
    steps:
    - name: Checkout OnnxRuntime GenAI repo
      uses: actions/checkout@v4
      with:
        submodules: true

    - name: Setup Visual Studio 2022
      uses: microsoft/setup-msbuild@v1.1
      with:
        vs-version: '17.4'
        msbuild-architecture: arm64

    - uses: nuget/setup-nuget@v2
      with:
        nuget-version: '5.x'

    - name: Setup Java 21
      uses: actions/setup-java@v4
      with:
        java-version: '21'
        distribution: 'temurin'
        cache: 'gradle'

    - name: Setup Gradle
      uses: gradle/actions/setup-gradle@v3
      with:
        gradle-version: '8.6'

    - name: Download OnnxRuntime Nightly
      shell: powershell
      run: |
        $resp = Invoke-RestMethod "${{ env.ORT_NIGHTLY_REST_API }}"
        $ORT_NIGHTLY_VERSION = $resp.value[0].versions[0].normalizedVersion
        Write-Host "$ORT_NIGHTLY_VERSION"
        "ORT_NIGHTLY_VERSION=$ORT_NIGHTLY_VERSION" | Out-File -FilePath $env:GITHUB_ENV -Append
        nuget install ${{ env.ORT_PACKAGE_NAME }} -version $ORT_NIGHTLY_VERSION -x -NonInteractive

    - run: Get-ChildItem  ${{ env.ORT_PACKAGE_NAME }} -Recurse
      continue-on-error: true

    - name: Extract OnnxRuntime library and header files
      run: |
        mkdir ort/lib
        move ${{ env.ORT_PACKAGE_NAME }}/build/native/include ort/
        move ${{ env.ORT_PACKAGE_NAME }}/runtimes/win-arm64/native/* ort/lib/

    - name: Configure CMake
      run: |
<<<<<<< HEAD
        python -m pip install wheel
        cmake --preset windows_arm64_cpu_debug
=======
        python -m pip install wheel requests

        cmake --preset windows_arm64_cpu_release
>>>>>>> 44a8f22b

    - name: Build with CMake
      run: |
        cmake --build --preset windows_arm64_cpu_debug --parallel

<<<<<<< HEAD
    - name: Build the C# API and Run the C# Tests
      run: |
        cd test\csharp
        dotnet test /p:NativeBuildOutputDir="$env:GITHUB_WORKSPACE\$env:binaryDir\Debug" /p:OrtLibDir="$env:GITHUB_WORKSPACE\ort\lib"

=======
>>>>>>> 44a8f22b
    - name: Install the Python Wheel and Test Dependencies
      run: |
        python -m pip install "numpy<2" coloredlogs flatbuffers packaging protobuf sympy pytest
        python -m pip install -i https://aiinfra.pkgs.visualstudio.com/PublicPackages/_packaging/ORT-Nightly/pypi/simple/ ort-nightly-qnn
        python -m pip install (Get-ChildItem ("$env:binaryDir\wheel\*.whl")) --no-deps

    - name: Run the Python Tests
      run: |
        python test/python/test_onnxruntime_genai.py --cwd "test\python" --test_models "test\test_models"

    - name: Build the C# API and Run the C# Tests
      run: |
        cd test\csharp
        dotnet test /p:NativeBuildOutputDir="$env:GITHUB_WORKSPACE\$env:binaryDir\Release" /p:OrtLibDir="$env:GITHUB_WORKSPACE\ort\lib"

    - name: Build the Java API and Run the Java Tests
      run: |
        python build.py --config=Release --build_dir $env:binaryDir --build_java --parallel

    - name: Verify Build Artifacts
      if: always()
      continue-on-error: true
      run: |
        Get-ChildItem -Path $env:GITHUB_WORKSPACE\$env:binaryDir -Recurse
        Get-ChildItem -Path $env:GITHUB_WORKSPACE\$env:binaryDir\test -Recurse

    - name: Run tests
      run: |
        copy $env:GITHUB_WORKSPACE\ort\lib\* .\$env:binaryDir\Debug
        & .\$env:binaryDir\Debug\unit_tests.exe<|MERGE_RESOLUTION|>--- conflicted
+++ resolved
@@ -66,27 +66,13 @@
 
     - name: Configure CMake
       run: |
-<<<<<<< HEAD
         python -m pip install wheel
         cmake --preset windows_arm64_cpu_debug
-=======
-        python -m pip install wheel requests
-
-        cmake --preset windows_arm64_cpu_release
->>>>>>> 44a8f22b
 
     - name: Build with CMake
       run: |
         cmake --build --preset windows_arm64_cpu_debug --parallel
 
-<<<<<<< HEAD
-    - name: Build the C# API and Run the C# Tests
-      run: |
-        cd test\csharp
-        dotnet test /p:NativeBuildOutputDir="$env:GITHUB_WORKSPACE\$env:binaryDir\Debug" /p:OrtLibDir="$env:GITHUB_WORKSPACE\ort\lib"
-
-=======
->>>>>>> 44a8f22b
     - name: Install the Python Wheel and Test Dependencies
       run: |
         python -m pip install "numpy<2" coloredlogs flatbuffers packaging protobuf sympy pytest
