on: [ workflow_dispatch, pull_request ]

env:
  ort_dir: "onnxruntime-linux-x64-1.16.3"
  ort_zip: "onnxruntime-linux-x64-1.16.3.tgz"
  ort_url: "https://github.com/microsoft/onnxruntime/releases/download/v1.16.3/onnxruntime-linux-x64-1.16.3.tgz"
jobs:
  job:
    runs-on: ["self-hosted", "1ES.Pool=onnxruntime-genai-Ubuntu2204-AMD-CPU"]
    steps:
      - name: Checkout OnnxRuntime GenAI repo
        uses: actions/checkout@v2

      - uses: actions-rs/toolchain@v1
        with:
          profile: minimal
          toolchain: stable
          override: true
      - uses: Swatinem/rust-cache@v1
      - run: cargo install clang-tidy-sarif sarif-fmt

      - name: Download OnnxRuntime
        run: |
          curl -L -o ${{ env.ort_zip }} ${{ env.ort_url }} 

      - name: Unzip OnnxRuntime
        run: |
          tar -xzf ${{ env.ort_zip }}
          rm ${{ env.ort_zip }}

      - name: Rename OnnxRuntime to ort
        run: |
          mv ${{ env.ort_dir }} ort

      - name: Git Submodule Update
        run: |
          git submodule update --init --recursive

      - name: Build with CMake and GCC
        run: |
          set -e -x
          mkdir build
          cd build
          cmake -G "Unix Makefiles" .. -DBUILD_SHARED_LIBS=ON -DCMAKE_BUILD_TYPE=Release -DCMAKE_EXPORT_COMPILE_COMMANDS=ON
          cmake --build . --config Release --parallel
          cd ..
          rm -rf build
  
      - name: Build with CMake and clang
        run: |
          set -e -x
          mkdir build
          cd build
<<<<<<< HEAD
          CC=clang CXX=clang++ cmake -G "Unix Makefiles" .. -DBUILD_SHARED_LIBS=ON -DCMAKE_BUILD_TYPE=Release -DCMAKE_EXPORT_COMPILE_COMMANDS=ON
=======
          cmake -G "Unix Makefiles" .. -DCMAKE_BUILD_TYPE=Release
>>>>>>> d6e27276
          cmake --build . --config Release --parallel
          cp compile_commands.json ..
          cd ..
          clang-tidy src -- | tee
          results.sarif | sarif-fmt

      - name: Verify Build Artifacts
        if: always()
        run: |
          ls -l ${{ github.workspace }}/build

      - name: Upload Build Artifacts
        uses: actions/upload-artifact@v3
        with:
          name: onnxruntime-genai-linux-cpu-x64
          path: ${{ github.workspace }}/build/**/*.a<|MERGE_RESOLUTION|>--- conflicted
+++ resolved
@@ -51,11 +51,7 @@
           set -e -x
           mkdir build
           cd build
-<<<<<<< HEAD
           CC=clang CXX=clang++ cmake -G "Unix Makefiles" .. -DBUILD_SHARED_LIBS=ON -DCMAKE_BUILD_TYPE=Release -DCMAKE_EXPORT_COMPILE_COMMANDS=ON
-=======
-          cmake -G "Unix Makefiles" .. -DCMAKE_BUILD_TYPE=Release
->>>>>>> d6e27276
           cmake --build . --config Release --parallel
           cp compile_commands.json ..
           cd ..
