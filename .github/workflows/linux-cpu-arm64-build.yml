name: "Linux CPU ARM64 Build"
on: [ workflow_dispatch, pull_request ]
concurrency:
  group: ${{ github.workflow }}-${{ github.head_ref || github.run_id }}
  cancel-in-progress: true
env:
  ort_dir: "onnxruntime-linux-aarch64-1.16.3"
  ort_zip: "onnxruntime-linux-aarch64-1.16.3.tgz"
  ort_url: "https://github.com/microsoft/onnxruntime/releases/download/v1.16.3/onnxruntime-linux-aarch64-1.16.3.tgz"
  VCPKG_FORCE_SYSTEM_BINARIES: "1"
  docker_image: "onnxruntimecpubuild"
jobs:
  job:
    runs-on: [ "self-hosted", "1ES.Pool=onnxruntime-genai-Ubuntu2004-ARM-CPU" ]
    steps:
      - name: Checkout OnnxRuntime GenAI repo
        uses: actions/checkout@v4
        with:
          submodules: true

      - uses: lukka/get-cmake@latest
      - uses: lukka/run-vcpkg@v11
        with:
          vcpkgDirectory: ${{ github.workspace }}/extern/vcpkg
          runVcpkgInstall: true

      - name: Download OnnxRuntime
        run: |
          curl -L -o ${{ env.ort_zip }} ${{ env.ort_url }} 

      - name: Unzip OnnxRuntime
        run: |
          tar -xzf ${{ env.ort_zip }}
          rm ${{ env.ort_zip }}

      - name: Rename OnnxRuntime to ort
        run: |
          mv ${{ env.ort_dir }} ort

      - name: Download Docker Image
        run: |
          set -e -x
          python3 tools/ci_build/get_docker_image.py --dockerfile tools/ci_build/github/linux/docker/inference/aarch64/default/cpu/Dockerfile \
            --context tools/ci_build/github/linux/docker/inference/aarch64/default/cpu \
            --docker-build-args "--build-arg BUILD_UID=$( id -u )" \
            --container-registry onnxruntimebuildcache \
<<<<<<< HEAD
            --repository ${{ env.docker_image }}

      - name: Print Docker Image Environment Variables
        run: |
          echo "Printing docker image environment variables"
          docker run --rm ${{ env.docker_image }} env

      - name: Check Docker ninja and ninja location
        run: |
          echo "Printing docker image environment variables"
          docker run --rm ${{ env.docker_image }} bash -c "ninja --version && which ninja"

      - name: Docker -- Build with CMake and GCC
        run: |
          echo "Running docker image ${{ env.docker_image }}"
          docker run \
          --rm \
          --volume $GITHUB_WORKSPACE:/onnxruntime_src \
          --volume $RUNNER_TEMP:/build \
          -w /build ${{ env.docker_image }} bash -c "/usr/bin/cmake -G Ninja /onnxruntime_src -DBUILD_SHARED_LIBS=ON -DCMAKE_BUILD_TYPE=Release && ninja"
=======
            --repository onnxruntimecpubuild
          docker run --rm --volume $GITHUB_WORKSPACE:/onnxruntime_src --volume $RUNNER_TEMP:/build -w /build onnxruntimecpubuild bash -c "echo $PATH && /usr/bin/cmake -G Ninja /onnxruntime_src -DCMAKE_BUILD_TYPE=Release && ninja"
>>>>>>> 52dab33e

#          /onnxruntime_src/extern/vcpkg/bootstrap-vcpkg.sh &&

<|MERGE_RESOLUTION|>--- conflicted
+++ resolved
@@ -44,7 +44,6 @@
             --context tools/ci_build/github/linux/docker/inference/aarch64/default/cpu \
             --docker-build-args "--build-arg BUILD_UID=$( id -u )" \
             --container-registry onnxruntimebuildcache \
-<<<<<<< HEAD
             --repository ${{ env.docker_image }}
 
       - name: Print Docker Image Environment Variables
@@ -65,10 +64,5 @@
           --volume $GITHUB_WORKSPACE:/onnxruntime_src \
           --volume $RUNNER_TEMP:/build \
           -w /build ${{ env.docker_image }} bash -c "/usr/bin/cmake -G Ninja /onnxruntime_src -DBUILD_SHARED_LIBS=ON -DCMAKE_BUILD_TYPE=Release && ninja"
-=======
-            --repository onnxruntimecpubuild
-          docker run --rm --volume $GITHUB_WORKSPACE:/onnxruntime_src --volume $RUNNER_TEMP:/build -w /build onnxruntimecpubuild bash -c "echo $PATH && /usr/bin/cmake -G Ninja /onnxruntime_src -DCMAKE_BUILD_TYPE=Release && ninja"
->>>>>>> 52dab33e
 
-#          /onnxruntime_src/extern/vcpkg/bootstrap-vcpkg.sh &&
-
+#          /onnxruntime_src/extern/vcpkg/bootstrap-vcpkg.sh &&